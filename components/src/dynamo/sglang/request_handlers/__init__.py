# SPDX-FileCopyrightText: Copyright (c) 2025 NVIDIA CORPORATION & AFFILIATES. All rights reserved.
# SPDX-License-Identifier: Apache-2.0

# Embedding handlers
from .embedding import EmbeddingWorkerHandler

# Base handlers
from .handler_base import BaseWorkerHandler

# LLM handlers
from .llm import DecodeWorkerHandler, PrefillWorkerHandler

# Multimodal handlers
from .multimodal import (
    MultimodalEncodeWorkerHandler,
    MultimodalPrefillWorkerHandler,
    MultimodalProcessorHandler,
    MultimodalWorkerHandler,
)
<<<<<<< HEAD
from .native_api_handler import NativeApiHandler
from .prefill_handler import PrefillWorkerHandler
=======
>>>>>>> 81162dfe

__all__ = [
    "BaseWorkerHandler",
    # LLM handlers
    "DecodeWorkerHandler",
    "PrefillWorkerHandler",
    # Embedding handlers
    "EmbeddingWorkerHandler",
    # Multimodal handlers
    "MultimodalEncodeWorkerHandler",
    "MultimodalPrefillWorkerHandler",
<<<<<<< HEAD
    "NativeApiHandler",
=======
    "MultimodalProcessorHandler",
    "MultimodalWorkerHandler",
>>>>>>> 81162dfe
]<|MERGE_RESOLUTION|>--- conflicted
+++ resolved
@@ -17,11 +17,7 @@
     MultimodalProcessorHandler,
     MultimodalWorkerHandler,
 )
-<<<<<<< HEAD
 from .native_api_handler import NativeApiHandler
-from .prefill_handler import PrefillWorkerHandler
-=======
->>>>>>> 81162dfe
 
 __all__ = [
     "BaseWorkerHandler",
@@ -33,10 +29,7 @@
     # Multimodal handlers
     "MultimodalEncodeWorkerHandler",
     "MultimodalPrefillWorkerHandler",
-<<<<<<< HEAD
     "NativeApiHandler",
-=======
     "MultimodalProcessorHandler",
     "MultimodalWorkerHandler",
->>>>>>> 81162dfe
 ]