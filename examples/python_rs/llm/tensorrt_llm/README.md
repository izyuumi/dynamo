<!--
SPDX-FileCopyrightText: Copyright (c) 2025 NVIDIA CORPORATION & AFFILIATES. All rights reserved.
SPDX-License-Identifier: Apache-2.0

Licensed under the Apache License, Version 2.0 (the "License");
you may not use this file except in compliance with the License.
You may obtain a copy of the License at

http://www.apache.org/licenses/LICENSE-2.0

Unless required by applicable law or agreed to in writing, software
distributed under the License is distributed on an "AS IS" BASIS,
WITHOUT WARRANTIES OR CONDITIONS OF ANY KIND, either express or implied.
See the License for the specific language governing permissions and
limitations under the License.
-->

# TensorRT-LLM Integration with Triton Distributed

This example demonstrates how to use Triton Distributed to serve large language models with the tensorrt_llm engine, enabling efficient model serving with both monolithic and disaggregated deployment options.

## Prerequisites

Start required services (etcd and NATS):

   Option A: Using [Docker Compose](/runtime/rust/docker-compose.yml) (Recommended)
   ```bash
   docker-compose up -d
   ```

   Option B: Manual Setup

    - [NATS.io](https://docs.nats.io/running-a-nats-service/introduction/installation) server with [Jetstream](https://docs.nats.io/nats-concepts/jetstream)
        - example: `nats-server -js --trace`
    - [etcd](https://etcd.io) server
        - follow instructions in [etcd installation](https://etcd.io/docs/v3.5/install/) to start an `etcd-server` locally
        - example: `etcd --listen-client-urls http://0.0.0.0:2379 --advertise-client-urls http://0.0.0.0:2379`


## Building the Environment

TODO: Remove the internal references below.

- Build TRT-LLM wheel using latest tensorrt_llm main

```
git clone https://github.com/NVIDIA/TensorRT-LLM.git
cd TensorRT-LLM

# Start a dev docker container. Dont forget to mount your home directory to /home in the docker run command.
make -C docker jenkins_run LOCAL_USER=1 DOCKER_RUN_ARGS="-v /user/home:/home"

# Build wheel for the GPU architecture you are currently using ("native").
# We use -f to run fast build which should speed up the build process. But it might not work for all GPUs and for full functionality you should disable it.
python3 scripts/build_wheel.py --clean --trt_root /usr/local/tensorrt -a native -i -p -ccache

# Copy wheel to your local directory
cp build/tensorrt_llm-*.whl /home
```

- Build the Triton Distributed container
```bash
# Build image
./container/build.sh --base-image gitlab-master.nvidia.com:5005/dl/dgx/tritonserver/tensorrt-llm/amd64 --base-image-tag krish-fix-trtllm-build.23766174
```

Alternatively, you can build with latest tensorrt_llm pipeline like below:
```bash
# Build image
./container/build.sh --framework TENSORRTLLM --skip-clone-tensorrtllm 1 --base-image urm.nvidia.com/sw-tensorrt-docker/tensorrt-llm-staging/release --base-image-tag main
```
**Note:** If you are using the latest tensorrt_llm image, you do not need to install the TRT-LLM wheel.

## Launching the Environment
```
# Run image interactively from with the triton distributed root directory.
./container/run.sh --framework TENSORRTLLM -it -v /home/:/home/

# Install the TRT-LLM wheel. No need to do this if you are using the latest tensorrt_llm image.
pip install /home/tensorrt_llm-*.whl
```

## Deployment Options

Note: NATS and ETCD servers should be running and accessible from the container as described in the [Prerequisites](#prerequisites) section.

### 1. Monolithic Deployment

#### 1. HTTP Server

Run the server logging (with debug level logging):
```bash
TRD_LOG=DEBUG http &
```
By default the server will run on port 8080.

Add model to the server:
```bash
llmctl http add chat DeepSeek/DeepSeek-R1-FP4 triton-init.tensorrt-llm.chat/completions
llmctl http add completion TinyLlama/TinyLlama-1.1B-Chat-v1.0 triton-init.tensorrt-llm.completions
```

#### 2. Workers

Note: The following commands are tested on machines withH100x8 GPUs

##### Option 1.1 Single-Node Single-GPU

```bash
# Launch worker
cd /workspace/examples/python_rs/llm/tensorrt_llm
mpirun --allow-run-as-root -n 1 --oversubscribe python3 -m monolith.worker --engine_args llm_api_config.yaml 1>agg_worker.log 2>&1 &
```

Upon successful launch, the output should look similar to:

```bash
[TensorRT-LLM][INFO] KV cache block reuse is disabled
[TensorRT-LLM][INFO] Max KV cache pages per sequence: 2048
[TensorRT-LLM][INFO] Number of tokens per block: 64.
[TensorRT-LLM][INFO] [MemUsageChange] Allocated 26.91 GiB for max tokens in paged KV cache (220480).
[02/14/2025-09:38:53] [TRT-LLM] [I] max_seq_len=131072, max_num_requests=2048, max_num_tokens=8192
[02/14/2025-09:38:53] [TRT-LLM] [I] Engine loaded and ready to serve...
```

`nvidia-smi` can be used to check the GPU usage and the model is loaded on single GPU.

##### Option 1.2 Single-Node Multi-GPU

Update `tensor_parallel_size` in the `model.json` to load the model with the desired number of GPUs.
For this example, we will load the model with 4 GPUs.

```bash
# Launch worker
cd /workspace/examples/python_rs/llm/tensorrt_llm
mpirun --allow-run-as-root -n 1 --oversubscribe python3 -m monolith.worker --engine_args model.json 1>agg_worker.log 2>&1 &
```
`nvidia-smi` can be used to check the GPU usage and the model is loaded on 4 GPUs.

##### Option 1.3 Multi-Node Multi-GPU

TODO: Add multi-node multi-GPU example

#### 3. Client

```bash
# Chat Completion
curl localhost:8080/v1/chat/completions \
  -H "Content-Type: application/json" \
  -d '{
    "model": "TinyLlama/TinyLlama-1.1B-Chat-v1.0",
    "messages": [
      {"role": "user", "content": "What is the capital of France?"}
    ]
  }'

# completion
curl localhost:8080/v1/completions \
  -H "Content-Type: application/json" \
  -d '{
    "model": "TinyLlama/TinyLlama-1.1B-Chat-v1.0",
    "prompt": "NVIDIA is a great company because",
    "max_tokens": 16,
    "temperature": 0,
    "stream": true
  }'
```

The output should look similar to:
```
{
  "id": "ab013077-8fb2-433e-bd7d-88133fccd497",
  "choices": [
    {
      "message": {
        "role": "assistant",
        "content": "The capital of France is Paris."
      },
      "index": 0,
      "finish_reason": "stop"
    }
  ],
  "created": 1740617803,
  "model": "TinyLlama/TinyLlama-1.1B-Chat-v1.0",
  "object": "chat.completion",
  "usage": null,
  "system_fingerprint": null
}
```

```bash
# Completion
curl localhost:8080/v1/completions \
  -H "Content-Type: application/json" \
  -d '{
        "model": "TinyLlama/TinyLlama-1.1B-Chat-v1.0",
        "prompt": "NVIDIA is a great company because",
        "max_tokens": 16,
        "temperature": 0
    }' -w "\n"
```

TODO: Fix the failure in the completion endpoint. application-logic-mismatch with CompletionStreamResponse.

### 2. Disaggregated Deployment

**Environment**
This is the latest image with tensorrt_llm supporting distributed serving with pytorch workflow in LLM API.

Run the container interactively with the following command:
```bash
./container/run.sh --image IMAGE -it
```

#### 1. HTTP Server

Run the server logging (with debug level logging):
```bash
TRD_LOG=DEBUG http &
```
By default the server will run on port 8080.

Add model to the server:
```bash
llmctl http add chat TinyLlama/TinyLlama-1.1B-Chat-v1.0 triton-init.router.chat/completions
llmctl http add completion TinyLlama/TinyLlama-1.1B-Chat-v1.0 triton-init.router.completions
```

#### 2. Workers

##### Option 2.1 Single-Node Disaggregated Deployment

**TRTLLM LLMAPI Disaggregated config file**
Define disaggregated config file similar to the example [single_node_config.yaml](disaggregated/llmapi_disaggregated_configs/single_node_config.yaml). The important sections are the model, context_servers and generation_servers.


1. **Launch the servers**

Launch context and generation servers.\
WORLD_SIZE is the total number of workers covering all the servers described in disaggregated configuration.\
For example, 2 TP2 generation servers are 2 servers but 4 workers/mpi executor.

```bash
cd /workspace/examples/python_rs/llm/tensorrt_llm/
mpirun --allow-run-as-root --oversubscribe -n WORLD_SIZE python3 -m disaggregated.worker --engine_args llm_api_config.yaml -c disaggregated/llmapi_disaggregated_configs/single_node_config.yaml 1>disagg_workers.log 2>&1 &
```
If using the provided [single_node_config.yaml](disaggregated/llmapi_disaggregated_configs/single_node_config.yaml), WORLD_SIZE should be 3 as it has 2 context servers(TP=1) and 1 generation server(TP=1).

2. **Launch the router**

```bash
cd /workspace/examples/python_rs/llm/tensorrt_llm/
python3 -m disaggregated.router 1>router.log 2>&1 &
```

3. **Send Requests**

```bash
# Chat Completion
curl localhost:8080/v1/chat/completions \
  -H "Content-Type: application/json" \
  -d '{
    "model": "DeepSeek/DeepSeek-R1-FP4",
    "messages": [
      {"role": "user", "content": "What is the capital of France?"}
    ]
  }'

# Completions
curl localhost:8080/v1/completions \
  -H "Content-Type: application/json" \
  -d '{
    "model": "TinyLlama/TinyLlama-1.1B-Chat-v1.0",
    "prompt": "NVIDIA is a great company because",
    "max_tokens": 16,
    "temperature": 0,
    "stream": true
  }'
```

<<<<<<< HEAD
=======
The output should look similar to:
```json
{
  "id": "8e3d8d1d-01c8-4c57-9031-f17559f4ea83",
  "choices": [
    {
      "index": 0,
      "message": {
        "content": "The capital of France is Paris.",
        "refusal": null,
        "tool_calls": null,
        "role": "assistant",
        "function_call": null,
        "audio": null
      },
      "finish_reason": "stop",
      "logprobs": null
    }
  ],
  "created": 1740870209,
  "model": "TinyLlama/TinyLlama-1.1B-Chat-v1.0",
  "service_tier": null,
  "system_fingerprint": null,
  "object": "chat.completion",
  "usage": null
}
```

***Completion disaggregated deployment is WIP.***


>>>>>>> e47adf56
For more details on the disaggregated deployment, please refer to the [TRT-LLM example](#TODO).


### 3. Multi-Node Disaggregated Deployment

To run the disaggregated deployment across multiple nodes, we need to launch the servers using MPI, pass the correct NATS and etcd endpoints to each server and update the LLMAPI disaggregated config file to use the correct endpoints.

1. Allocate nodes
The following command allocates nodes for the job and returns the allocated nodes.
```bash
salloc -A ACCOUNT -N NUM_NODES -p batch -J JOB_NAME -t HH:MM:SS
```

You can use `squeue -u $USER` to check the URLs of the allocated nodes. These URLs should be added to the TRTLLM LLMAPI disaggregated config file as shown below.
```yaml
model: TinyLlama/TinyLlama-1.1B-Chat-v1.0
...
context_servers:
  num_instances: 2
  gpu_fraction: 0.25
  tp_size: 2
  pp_size: 1
  urls:
      - "node1:8001"
      - "node2:8002"
generation_servers:
  num_instances: 2
  gpu_fraction: 0.25
  tp_size: 2
  pp_size: 1
  urls:
      - "node2:8003"
      - "node2:8004"
```

2. Start the NATS and ETCD endpoints

Use the following commands. These commands will require downloading [NATS.io](https://docs.nats.io/running-a-nats-service/introduction/installation) and [ETCD](https://etcd.io/docs/v3.5/install/):
```bash
./nats-server -js --trace
./etcd --listen-client-urls http://0.0.0.0:2379 --advertise-client-urls http://0.0.0.0:2379
```

Export the correct NATS and etcd endpoints.
```bash
export NATS_SERVER="nats://node1:4222"
export ETCD_ENDPOINTS="http://node1:2379,http://node2:2379"
```

3. Launch the workers from node1 or login node. WORLD_SIZE is similar to single node deployment. Update the `model.json` to point to the new disagg config file.
```bash
srun --mpi pmix -N NUM_NODES --ntasks WORLD_SIZE --ntasks-per-node=WORLD_SIZE --no-container-mount-home --overlap --container-image IMAGE --output batch_%x_%j.log --err batch_%x_%j.err --container-mounts PATH_TO_TRITON_DISTRIBUTED:/workspace --container-env=NATS_SERVER,ETCD_ENDPOINTS bash -c 'cd /workspace/examples/python_rs/llm/tensorrt_llm && python3 -m disaggregated.worker --engine_args model.json -c disaggregated/llmapi_disaggregated_configs/multi_node_config.yaml' &
```

Once the workers are launched, you should see the output similar to the following in the worker logs.
```
[TensorRT-LLM][INFO] [MemUsageChange] Allocated 18.88 GiB for max tokens in paged KV cache (1800032).
[02/20/2025-07:10:33] [TRT-LLM] [I] max_seq_len=2048, max_num_requests=2048, max_num_tokens=8192
[02/20/2025-07:10:33] [TRT-LLM] [I] Engine loaded and ready to serve...
[02/20/2025-07:10:33] [TRT-LLM] [I] max_seq_len=2048, max_num_requests=2048, max_num_tokens=8192
[TensorRT-LLM][INFO] Number of tokens per block: 32.
[TensorRT-LLM][INFO] [MemUsageChange] Allocated 18.88 GiB for max tokens in paged KV cache (1800032).
[02/20/2025-07:10:33] [TRT-LLM] [I] max_seq_len=2048, max_num_requests=2048, max_num_tokens=8192
[02/20/2025-07:10:33] [TRT-LLM] [I] Engine loaded and ready to serve...
```

4. Launch the router from node1 or login node.
```bash
srun --mpi pmix -N 1 --ntasks 1 --ntasks-per-node=1 --overlap --container-image IMAGE --output batch_router_%x_%j.log --err batch_router_%x_%j.err --container-mounts PATH_TO_TRITON_DISTRIBUTED:/workspace  --container-env=NATS_SERVER,ETCD_ENDPOINTS bash -c 'cd /workspace/examples/python_rs/llm/tensorrt_llm && python3 -m disaggregated.router -c disaggregated/llmapi_disaggregated_configs/multi_node_config.yaml' &
```

5. Send requests to the router.
```bash
srun --mpi pmix -N 1 --ntasks 1 --ntasks-per-node=1 --overlap --container-image IMAGE --output batch_client_%x_%j.log --err batch_client_%x_%j.err --container-mounts PATH_TO_TRITON_DISTRIBUTED:/workspace  --container-env=NATS_SERVER,ETCD_ENDPOINTS bash -c 'cd /workspace/examples/python_rs/llm/tensorrt_llm && python3 -m common.client --prompt "Describe the capital of France" --max-tokens 10 --temperature 0.5 --component router' &
```

Finally, you should see the output similar to the following in the client logs.

```
Annotated(data='and', event=None, comment=[], id=None)
Annotated(data='and its', event=None, comment=[], id=None)
Annotated(data='and its significance', event=None, comment=[], id=None)
Annotated(data='and its significance in', event=None, comment=[], id=None)
Annotated(data='and its significance in the', event=None, comment=[], id=None)
Annotated(data='and its significance in the country', event=None, comment=[], id=None)
Annotated(data="and its significance in the country'", event=None, comment=[], id=None)
Annotated(data="and its significance in the country's", event=None, comment=[], id=None)
Annotated(data="and its significance in the country's history", event=None, comment=[], id=None)
Annotated(data="and its significance in the country's history.", event=None, comment=[], id=None)
```<|MERGE_RESOLUTION|>--- conflicted
+++ resolved
@@ -278,8 +278,6 @@
   }'
 ```
 
-<<<<<<< HEAD
-=======
 The output should look similar to:
 ```json
 {
@@ -311,7 +309,6 @@
 ***Completion disaggregated deployment is WIP.***
 
 
->>>>>>> e47adf56
 For more details on the disaggregated deployment, please refer to the [TRT-LLM example](#TODO).
 
 
