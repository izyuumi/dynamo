# SPDX-FileCopyrightText: Copyright (c) 2025 NVIDIA CORPORATION & AFFILIATES. All rights reserved.
# SPDX-License-Identifier: Apache-2.0
#
# Licensed under the Apache License, Version 2.0 (the "License");
# you may not use this file except in compliance with the License.
# You may obtain a copy of the License at
#
# http://www.apache.org/licenses/LICENSE-2.0
#
# Unless required by applicable law or agreed to in writing, software
# distributed under the License is distributed on an "AS IS" BASIS,
# WITHOUT WARRANTIES OR CONDITIONS OF ANY KIND, either express or implied.
# See the License for the specific language governing permissions and
# limitations under the License.

import asyncio
import logging
import os
import signal
from typing import Optional

import connect
import torch
from components.disagg_router import PyDisaggregatedRouter
from components.encode_worker import VllmEncodeWorker
from components.prefill_worker import VllmPrefillWorker
from transformers import LlavaForConditionalGeneration
from utils.logging import check_required_workers
from utils.nixl import NixlMetadataStore
from utils.prefill_queue import PrefillQueue
from utils.protocol import (
    EncodeRequest,
    EncodeResponse,
    MyRequestOutput,
    vLLMMultimodalRequest,
)
from utils.vllm import parse_vllm_args
from vllm.entrypoints.openai.api_server import (
    build_async_engine_client_from_engine_args,
)
from vllm.inputs.data import TokensPrompt
from vllm.remote_prefill import RemotePrefillParams, RemotePrefillRequest
from vllm.sampling_params import RequestOutputKind

from dynamo.sdk import async_on_start, depends, dynamo_context, endpoint, service

logger = logging.getLogger(__name__)


@service(
    dynamo={
        "namespace": "dynamo",
    },
    resources={"gpu": 1, "cpu": "10", "memory": "20Gi"},
    workers=1,
)
class VllmDecodeWorker:
    # For disaggregated serving, we need to link the prefill worker to the vllm worker
    prefill_worker = depends(VllmPrefillWorker)
    # For aggregated serving, we need to link the encode worker to the vllm worker.
    encode_worker = depends(VllmEncodeWorker)

    def __init__(self):
        self.client = None
        self.min_workers = 1
        self.disaggregated_router: Optional[PyDisaggregatedRouter] = None
        class_name = self.__class__.__name__
        self.engine_args = parse_vllm_args(class_name, "")
        self.do_remote_prefill = self.engine_args.remote_prefill
        self.model_name = (
            self.engine_args.served_model_name
            if self.engine_args.served_model_name is not None
            else "vllm"
        )
        self._prefill_queue_nats_server = os.getenv(
            "NATS_SERVER", "nats://localhost:4222"
        )
        self._prefill_queue_stream_name = self.model_name
        logger.info(
            f"Prefill queue: {self._prefill_queue_nats_server}:{self._prefill_queue_stream_name}"
        )

        if self.engine_args.remote_prefill:
            if self.engine_args.enable_chunked_prefill is not False:
                logger.info("Chunked prefill is not supported yet, setting to False")
                self.engine_args.enable_chunked_prefill = False

            if self.engine_args.preemption_mode != "swap":
                logger.info("Preemption mode is not supported yet, setting to swap")
                self.engine_args.preemption_mode = "swap"

            if self.engine_args.pipeline_parallel_size != 1:
                logger.info("Pipeline parallel size is not supported yet, setting to 1")
                self.engine_args.pipeline_parallel_size = 1

        if self.engine_args.router == "kv":
            raise NotImplementedError(
                "Multimodal requests are not supported for kv router mode"
            )

        signal.signal(signal.SIGTERM, self.shutdown_vllm_engine)
        signal.signal(signal.SIGINT, self.shutdown_vllm_engine)

    @async_on_start
    async def async_init(self):
        self._engine_context = build_async_engine_client_from_engine_args(
            self.engine_args
        )
        if self._engine_context is not None:
            self.engine_client = await self._engine_context.__aenter__()
        else:
            raise RuntimeError("Failed to initialize engine client")

        if self.engine_args.router == "kv":
            raise NotImplementedError(
                "Multimodal requests are not supported for kv router mode"
            )

        runtime = dynamo_context["runtime"]

        if self.do_remote_prefill:
            metadata = self.engine_client.nixl_metadata
            metadata_store = NixlMetadataStore("dynamo", runtime)
            await metadata_store.put(metadata.engine_id, metadata)

            if self.engine_args.conditional_disagg:
                self.disaggregated_router = PyDisaggregatedRouter(
                    runtime,
                    self.model_name,
                    max_local_prefill_length=self.engine_args.max_local_prefill_length,
                    max_prefill_queue_size=self.engine_args.max_prefill_queue_size,
                )
                await self.disaggregated_router.async_init()
            else:
                self.disaggregated_router = None

            model = LlavaForConditionalGeneration.from_pretrained(
                self.engine_args.model,
                device_map="auto",
                torch_dtype=torch.bfloat16,
            ).eval()
            vision_tower = model.vision_tower
            self.embedding_size = (
                vision_tower.vision_model.embeddings.position_embedding.num_embeddings
            )
        else:
            EMBEDDINGS_SHAPE = (1, 577, 4096)
            EMBEDDINGS_DTYPE = torch.float16
            EMBEDDINGS_DEVICE = "cuda"

            enc_comp_ns, enc_comp_name = VllmEncodeWorker.dynamo_address()  # type: ignore
            self.encode_worker_client = (
                await runtime.namespace(enc_comp_ns)
                .component(enc_comp_name)
                .endpoint("encode")
                .client()
            )

            self._connector = connect.Connector(runtime=runtime, namespace=enc_comp_ns)
            await self._connector.initialize()

            # Create a longer-lived buffer for receiving the image embeddings.
            embeddings = torch.empty(
                EMBEDDINGS_SHAPE, dtype=EMBEDDINGS_DTYPE, device=EMBEDDINGS_DEVICE
            )
            descriptor = connect.Descriptor(embeddings)
            # Register the descriptor w/ NIXL (this is optional, if not done here the connect subsytem will take care of this automatically).
            descriptor.register_memory(self._connector)
            self._embeddings_descriptor = (embeddings, descriptor)

            await check_required_workers(self.encode_worker_client, self.min_workers)
            self.disaggregated_router = None

        configuration = "Disaggregated" if self.do_remote_prefill else "Aggregated"
        logger.info("Initialization complete { configuration: %s }.", configuration)

    def shutdown_vllm_engine(self, signum, frame):
        """Shutdown the background loop"""
        logger.info(f"Received signal {signum}, shutting down")
        loop = asyncio.get_event_loop()
        try:
            self.engine_client.close()
            logger.info("Shutdown complete.")
        except Exception as e:
            logger.error(f"Error during shutdown: {e}")
        finally:
            loop.stop()

    def get_remote_prefill_request_callback(self):
        async def callback(request: RemotePrefillRequest):
            async with PrefillQueue.get_instance(
                nats_server=self._prefill_queue_nats_server,
                stream_name=self._prefill_queue_stream_name,
            ) as prefill_queue:
                await prefill_queue.enqueue_prefill_request(request)

        return callback

    @endpoint()
    async def generate(self, request: vLLMMultimodalRequest):
        request_id = request.request_id
<<<<<<< HEAD
        image_url = request.image_url
        logger.info(f"Received multimodal request {{ id: {request_id} }}.")
        embeddings = None
        if self.do_remote_prefill:
            logger.debug(
                f"Disaggregated: request {{ id: {request_id} }}"
                " prefill worker will populate the decode model's key-value cache ahead of time;"
                " no direct encode worker interaction required."
            )
            if self.disaggregated_router is not None:
                async with PrefillQueue.get_instance(
                    nats_server=self._prefill_queue_nats_server,
                    stream_name=self._prefill_queue_stream_name,
                ) as prefill_queue:
                    prefill_queue_size = await prefill_queue.get_queue_size()
                disagg_router_decision = await self.disaggregated_router.prefill_remote(
                    len(request.engine_prompt["prompt_token_ids"]),
                    request.prefix_hit_rate,
                    prefill_queue_size,
                )
            else:
                # always prefill remotely if no disaggregated router is provided
                disagg_router_decision = True

            if self.do_remote_prefill and disagg_router_decision:
                logger.debug(
                    f"Prefilling remotely for request {{ id: {request_id} }} with length {len(request.engine_prompt['prompt_token_ids'])}"
                )
                remote_prefill_params = RemotePrefillParams(
                    is_remote_prefill=True,
                    remote_prefill_request_callback=self.get_remote_prefill_request_callback(),
                    # Pass the image url as part of the RemotePrefillParams, which will be passed to the prefill worker via RemotePrefillRequest
                    multimodal_data_source={
                        "image_url": image_url,
                    },
                )
            else:
                remote_prefill_params = None
                logger.debug(
                    f"Prefilling locally for request {{ id: {request_id} }} with length {len(request.engine_prompt['prompt_token_ids'])}"
                )

            # The decode worker will pre-allocate the memory based on the prompt token length for the prefill worker to transfer the kv cache.
            # As a workaround, here we manually insert some placeholder dummy tokens based on the embedding size
            # so that decode worker can pre-allocate the memory with the correct size.
            # The structure of the prompt will be like: "\nUSER: <image> <dummy_tokens>\n<user_prompt>\nASSISTANT:".
            # Since the "<image>" token is included in the prompt, only need to insert (embedding_size - 1) dummy tokens after the image token.
            IMAGE_TOKEN_ID = 32000
            DUMMY_TOKEN_ID = 0
            # Find the index of the image token in the prompt token ids
            image_token_index = request.engine_prompt["prompt_token_ids"].index(
                IMAGE_TOKEN_ID
            )
            dummy_token_index = image_token_index + 1
            prompt_ids = (
                request.engine_prompt["prompt_token_ids"][:dummy_token_index]
                + [DUMMY_TOKEN_ID] * (self.embedding_size - 1)
                + request.engine_prompt["prompt_token_ids"][dummy_token_index:]
            )

        else:
            logger.debug(
                f"Aggregated: request {{ id: {request_id} }}"
                " no prefill worker available, embeddings directly from encode worker."
            )
            # Extract the pre-allocated, reusable image embeddings tensor and its descriptor.
            # Doing this avoids unnessesary memory de/registration with NIXL.
            embeddings, descriptor = self._embeddings_descriptor

            with self._connector.create_writable(descriptor) as writable:
                # Extract serialized metadata about the operation from the writable operation,
                # and use it to create a new EncodeRequest.
                encode_request = EncodeRequest(
                    request_id=request_id,
                    image_url=image_url,
                    serialized_request=writable.to_serialized(),
                )
                logger.debug(f"Encode request: {encode_request.model_dump_json()}")
                encode_generator = await self.encode_worker_client.round_robin(
                    encode_request.model_dump_json()
                )

                async for encode_response in encode_generator:
                    encode_output = EncodeResponse.model_validate_json(
                        encode_response.data()
                    )
                    logger.info(
                        f"Received response: {{ id: {encode_output.request_id} }}"
                    )

                # Wait for the write operation to complete.
                # This will block until the write operation is complete.
                # This await should be a no-op since we've already received a response from the encode worker.
                await writable.wait_for_completion()
                # At this point, the `embeddings` tensor is filled with the image embeddings from the remote encode worker.

            remote_prefill_params = None
            logger.debug(
                f"Prefilling locally for request {{ id: {request_id} }} with length {len(request.engine_prompt['prompt_token_ids'])}"
            )
            prompt_ids = request.engine_prompt["prompt_token_ids"]
=======
        logger.info(f"Received multimodal request {{ id: {request_id} }}.")
        if self.do_remote_prefill:
            (
                prompt_ids,
                multi_modal_data,
                remote_prefill_params,
            ) = await self.remote_prefill(request)

        else:
            (
                prompt_ids,
                multi_modal_data,
                remote_prefill_params,
            ) = await self.local_prefill(request)
>>>>>>> 74b858fa

        # rust HTTP requires Delta streaming
        request.sampling_params.output_kind = RequestOutputKind.DELTA

        async for response in self.engine_client.generate(
            prompt=TokensPrompt(
                prompt_token_ids=prompt_ids,
                multi_modal_data=multi_modal_data,
            ),
            sampling_params=request.sampling_params,
            request_id=request.request_id,
            remote_prefill_params=remote_prefill_params,
        ):
            logger.debug(
                f"Yeilding response {{ id: {response.request_id}, prompt: '{response.prompt}' }}"
            )
            yield MyRequestOutput(
                request_id=response.request_id,
                prompt=response.prompt,
                prompt_token_ids=response.prompt_token_ids,
                prompt_logprobs=response.prompt_logprobs,
                outputs=response.outputs,
                finished=response.finished,
            ).model_dump_json()

    async def local_prefill(self, request: vLLMMultimodalRequest) -> tuple:
        """
        Handles local prefill in aggregated serving mode.

        Interacts with the encode worker to obtain image embeddings and returns
        the original prompt tokens with multi-modal data for local processing.

        Args:
            request: The multimodal request containing image URL and prompt data

        Returns:
            Tuple of (prompt_ids, multi_modal_data, remote_prefill_params)
        """
        logger.debug(
            f"Aggregated: request {{ id: {request.request_id} }}"
            " no prefill worker available, embeddings directly from encode worker."
        )
        # Extract the pre-allocated, reusable image embeddings tensor and its descriptor.
        # Doing this avoids unnessesary memory de/registration with NIXL.
        embeddings, descriptor = self._embeddings_descriptor

        with self._connector.create_writable(descriptor) as writable:
            # Extract serialized metadata about the operation from the writable operation,
            # and use it to create a new EncodeRequest.
            encode_request = EncodeRequest(
                request_id=request.request_id,
                image_url=request.image_url,
                serialized_request=writable.to_serialized(),
            )
            logger.debug(f"Encode request: {encode_request.model_dump_json()}")
            encode_generator = await self.encode_worker_client.round_robin(
                encode_request.model_dump_json()
            )

            async for encode_response in encode_generator:
                encode_output = EncodeResponse.model_validate_json(
                    encode_response.data()
                )
                logger.info(f"Received response: {{ id: {encode_output.request_id} }}")

            # Wait for the write operation to complete.
            # This will block until the write operation is complete.
            # This await should be a no-op since we've already received a response from the encode worker.
            await writable.wait_for_completion()
            # At this point, the `embeddings` tensor is filled with the image embeddings from the remote encode worker.

        remote_prefill_params = None
        logger.debug(
            f"Prefilling locally for request {{ id: {request.request_id} }} with length {len(request.engine_prompt['prompt_token_ids'])}"
        )
        prompt_ids = request.engine_prompt["prompt_token_ids"]

        logger.debug(
            "Aggregated: embedding data from encode worker provided via multi-modal data to decode model."
        )
        # When using disaggregated serving, the encode worker will have provided the key-value cache updates via the encode worker.
        multi_modal_data = {"image": embeddings}

        return prompt_ids, multi_modal_data, remote_prefill_params

    async def remote_prefill(self, request: vLLMMultimodalRequest) -> tuple:
        """
        Handles remote prefill in disaggregated serving mode.

        Creates remote prefill parameters and inserts dummy tokens for proper
        memory allocation. No direct encode worker interaction is required.

        Args:
            request: The multimodal request containing image URL and prompt data

        Returns:
            Tuple of (prompt_ids, multi_modal_data, remote_prefill_params)
        """
        logger.debug(
            f"Disaggregated: request {{ id: {request.request_id} }}"
            " prefill worker will populate the decode model's key-value cache ahead of time;"
            " no direct encode worker interaction required."
        )
        if self.disaggregated_router is not None:
            async with PrefillQueue.get_instance(
                nats_server=self._prefill_queue_nats_server,
                stream_name=self._prefill_queue_stream_name,
            ) as prefill_queue:
                prefill_queue_size = await prefill_queue.get_queue_size()
            disagg_router_decision = await self.disaggregated_router.prefill_remote(
                len(request.engine_prompt["prompt_token_ids"]),
                request.prefix_hit_rate,
                prefill_queue_size,
            )
        else:
            # always prefill remotely if no disaggregated router is provided
            disagg_router_decision = True

        if self.do_remote_prefill and disagg_router_decision:
            logger.debug(
                f"Prefilling remotely for request {{ id: {request.request_id} }} with length {len(request.engine_prompt['prompt_token_ids'])}"
            )
            remote_prefill_params = RemotePrefillParams(
                is_remote_prefill=True,
                remote_prefill_request_callback=self.get_remote_prefill_request_callback(),
                # Pass the image url as part of the RemotePrefillParams, which will be passed to the prefill worker via RemotePrefillRequest
                multimodal_data_source={
                    "image_url": request.image_url,
                },
            )
        else:
            remote_prefill_params = None
            logger.debug(
                f"Prefilling locally for request {{ id: {request.request_id} }} with length {len(request.engine_prompt['prompt_token_ids'])}"
            )

        # The decode worker will pre-allocate the memory based on the prompt token length for the prefill worker to transfer the kv cache.
        # As a workaround, here we manually insert some placeholder dummy tokens based on the embedding size
        # so that decode worker can pre-allocate the memory with the correct size.
        # The structure of the prompt will be like: "\nUSER: <image> <dummy_tokens>\n<user_prompt>\nASSISTANT:".
        # Since the "<image>" token is included in the prompt, only need to insert (embedding_size - 1) dummy tokens after the image token.
        IMAGE_TOKEN_ID = 32000
        DUMMY_TOKEN_ID = 0
        # Find the index of the image token in the prompt token ids
        image_token_index = request.engine_prompt["prompt_token_ids"].index(
            IMAGE_TOKEN_ID
        )
        dummy_token_index = image_token_index + 1
        prompt_ids = (
            request.engine_prompt["prompt_token_ids"][:dummy_token_index]
            + [DUMMY_TOKEN_ID] * (self.embedding_size - 1)
            + request.engine_prompt["prompt_token_ids"][dummy_token_index:]
        )
        logger.debug(
            "Disaggregated: no embedding data required as prefill will have provided key-value cache updates via encode worker."
        )
        # When using aggregated serving, the encode worker will have provided the key-value cache updates via the prefill worker.
        multi_modal_data = None

        return prompt_ids, multi_modal_data, remote_prefill_params<|MERGE_RESOLUTION|>--- conflicted
+++ resolved
@@ -199,109 +199,6 @@
     @endpoint()
     async def generate(self, request: vLLMMultimodalRequest):
         request_id = request.request_id
-<<<<<<< HEAD
-        image_url = request.image_url
-        logger.info(f"Received multimodal request {{ id: {request_id} }}.")
-        embeddings = None
-        if self.do_remote_prefill:
-            logger.debug(
-                f"Disaggregated: request {{ id: {request_id} }}"
-                " prefill worker will populate the decode model's key-value cache ahead of time;"
-                " no direct encode worker interaction required."
-            )
-            if self.disaggregated_router is not None:
-                async with PrefillQueue.get_instance(
-                    nats_server=self._prefill_queue_nats_server,
-                    stream_name=self._prefill_queue_stream_name,
-                ) as prefill_queue:
-                    prefill_queue_size = await prefill_queue.get_queue_size()
-                disagg_router_decision = await self.disaggregated_router.prefill_remote(
-                    len(request.engine_prompt["prompt_token_ids"]),
-                    request.prefix_hit_rate,
-                    prefill_queue_size,
-                )
-            else:
-                # always prefill remotely if no disaggregated router is provided
-                disagg_router_decision = True
-
-            if self.do_remote_prefill and disagg_router_decision:
-                logger.debug(
-                    f"Prefilling remotely for request {{ id: {request_id} }} with length {len(request.engine_prompt['prompt_token_ids'])}"
-                )
-                remote_prefill_params = RemotePrefillParams(
-                    is_remote_prefill=True,
-                    remote_prefill_request_callback=self.get_remote_prefill_request_callback(),
-                    # Pass the image url as part of the RemotePrefillParams, which will be passed to the prefill worker via RemotePrefillRequest
-                    multimodal_data_source={
-                        "image_url": image_url,
-                    },
-                )
-            else:
-                remote_prefill_params = None
-                logger.debug(
-                    f"Prefilling locally for request {{ id: {request_id} }} with length {len(request.engine_prompt['prompt_token_ids'])}"
-                )
-
-            # The decode worker will pre-allocate the memory based on the prompt token length for the prefill worker to transfer the kv cache.
-            # As a workaround, here we manually insert some placeholder dummy tokens based on the embedding size
-            # so that decode worker can pre-allocate the memory with the correct size.
-            # The structure of the prompt will be like: "\nUSER: <image> <dummy_tokens>\n<user_prompt>\nASSISTANT:".
-            # Since the "<image>" token is included in the prompt, only need to insert (embedding_size - 1) dummy tokens after the image token.
-            IMAGE_TOKEN_ID = 32000
-            DUMMY_TOKEN_ID = 0
-            # Find the index of the image token in the prompt token ids
-            image_token_index = request.engine_prompt["prompt_token_ids"].index(
-                IMAGE_TOKEN_ID
-            )
-            dummy_token_index = image_token_index + 1
-            prompt_ids = (
-                request.engine_prompt["prompt_token_ids"][:dummy_token_index]
-                + [DUMMY_TOKEN_ID] * (self.embedding_size - 1)
-                + request.engine_prompt["prompt_token_ids"][dummy_token_index:]
-            )
-
-        else:
-            logger.debug(
-                f"Aggregated: request {{ id: {request_id} }}"
-                " no prefill worker available, embeddings directly from encode worker."
-            )
-            # Extract the pre-allocated, reusable image embeddings tensor and its descriptor.
-            # Doing this avoids unnessesary memory de/registration with NIXL.
-            embeddings, descriptor = self._embeddings_descriptor
-
-            with self._connector.create_writable(descriptor) as writable:
-                # Extract serialized metadata about the operation from the writable operation,
-                # and use it to create a new EncodeRequest.
-                encode_request = EncodeRequest(
-                    request_id=request_id,
-                    image_url=image_url,
-                    serialized_request=writable.to_serialized(),
-                )
-                logger.debug(f"Encode request: {encode_request.model_dump_json()}")
-                encode_generator = await self.encode_worker_client.round_robin(
-                    encode_request.model_dump_json()
-                )
-
-                async for encode_response in encode_generator:
-                    encode_output = EncodeResponse.model_validate_json(
-                        encode_response.data()
-                    )
-                    logger.info(
-                        f"Received response: {{ id: {encode_output.request_id} }}"
-                    )
-
-                # Wait for the write operation to complete.
-                # This will block until the write operation is complete.
-                # This await should be a no-op since we've already received a response from the encode worker.
-                await writable.wait_for_completion()
-                # At this point, the `embeddings` tensor is filled with the image embeddings from the remote encode worker.
-
-            remote_prefill_params = None
-            logger.debug(
-                f"Prefilling locally for request {{ id: {request_id} }} with length {len(request.engine_prompt['prompt_token_ids'])}"
-            )
-            prompt_ids = request.engine_prompt["prompt_token_ids"]
-=======
         logger.info(f"Received multimodal request {{ id: {request_id} }}.")
         if self.do_remote_prefill:
             (
@@ -316,7 +213,6 @@
                 multi_modal_data,
                 remote_prefill_params,
             ) = await self.local_prefill(request)
->>>>>>> 74b858fa
 
         # rust HTTP requires Delta streaming
         request.sampling_params.output_kind = RequestOutputKind.DELTA
