--- conflicted
+++ resolved
@@ -22,21 +22,12 @@
  	--project=${PROJECT_ID} \
  	--location=${ZONE} \
 	--subnetwork=default \
-<<<<<<< HEAD
-    --disk-size=${DISK_SIZE} \
+  --disk-size=${DISK_SIZE} \
 	--machine-type=${CLUSTER_MACHINE_TYPE} \
  	--num-nodes=1
 ```
 
 #### Create GPU pool
-=======
-       --disk-size=${DISK_SIZE} \
-	--machine-type=${CLUSTER_MACHINE_TYPE} \
- 	--num-nodes=3
-```
-
-#### a. Create GPU pool
->>>>>>> a37c2d2b
 
 ```bash
 gcloud container node-pools create gpu-pool \
@@ -144,11 +135,7 @@
 
 ## Deploy Inference Graph
 
-<<<<<<< HEAD
 We will deploy a LLM model to the Dynamo platform. Here we use `google/gemma-3-1b-it` model with VLLM and disaggregated deployment as an example. 
-=======
-We will deploy a LLM model to the Dynamo platform. Here we use `Qwen/Qwen3-0.6B` model with VLLM and disaggregated deployment as an example. 
->>>>>>> a37c2d2b
 
 In the deployment yaml file, some adjustments have to/ could be made:
 
@@ -163,11 +150,7 @@
 ### Highlighted configurations in yaml file
 Please note that `LD_LIBRARY_PATH` needs to be set properly in GKE as per [Run GPUs in GKE](https://cloud.google.com/kubernetes-engine/docs/how-to/gpus)
 
-<<<<<<< HEAD
-The following snippet needs to be present in the `args` field of the deployment yaml file:
-=======
 The following snippet needs to be present in the `args` field of the deployment `yaml` file:
->>>>>>> a37c2d2b
 
 ```bash
 export LD_LIBRARY_PATH=/usr/local/nvidia/lib64:$LD_LIBRARY_PATH
@@ -195,11 +178,7 @@
             export LD_LIBRARY_PATH=/usr/local/nvidia/lib64:$LD_LIBRARY_PATH
             export PATH=$PATH:/usr/local/nvidia/bin:/usr/local/nvidia/lib64
             /sbin/ldconfig
-<<<<<<< HEAD
             python3 -m dynamo.vllm --model google/gemma-3-1b-it
-=======
-            python3 -m dynamo.vllm --model Qwen/Qwen3-0.6B
->>>>>>> a37c2d2b
 ```
 
 ## Deploy the model
@@ -227,18 +206,10 @@
 ## Test the Deployment
 
 ```bash
-<<<<<<< HEAD
 export DEPLOYMENT_NAME=vllm-disagg
 
 # Find the frontend pod
 export FRONTEND_POD=$(kubectl get pods -n ${NAMESPACE} | grep "${DEPLOYMENT_NAME}-frontend" | sort -k1 | tail -n1 | awk '{print $1}')
-=======
-export KUBE_NS=dynamo-cloud
-export DEPLOYMENT_NAME=vllm-disagg
-
-# Find the frontend pod
-export FRONTEND_POD=$(kubectl get pods -n ${KUBE_NS} | grep "${DEPLOYMENT_NAME}-frontend" | sort -k1 | tail -n1 | awk '{print $1}')
->>>>>>> a37c2d2b
 
 # Forward the pod's port to localhost
 kubectl port-forward deployment/vllm-disagg-frontend  8000:8000 -n ${NAMESPACE}
@@ -247,11 +218,7 @@
 curl localhost:8000/v1/chat/completions \
   -H "Content-Type: application/json" \
   -d '{
-<<<<<<< HEAD
     "model": "google/gemma-3-1b-it",
-=======
-    "model": "Qwen/Qwen3-0.6B",
->>>>>>> a37c2d2b
     "messages": [
     {
         "role": "user",
@@ -266,9 +233,5 @@
 ### Response
 
 ```json
-<<<<<<< HEAD
 {"id":"chatcmpl-bd0670d9-0342-4eea-97c1-99b69f1f931f","choices":[{"index":0,"message":{"content":"Okay, here’s a detailed character background for your intrepid explorer, tailored to fit the premise of Aeloria, with a focus on a","refusal":null,"tool_calls":null,"role":"assistant","function_call":null,"audio":null},"finish_reason":"stop","logprobs":null}],"created":1756336263,"model":"google/gemma-3-1b-it","service_tier":null,"system_fingerprint":null,"object":"chat.completion","usage":{"prompt_tokens":190,"completion_tokens":29,"total_tokens":219,"prompt_tokens_details":null,"completion_tokens_details":null}}
-=======
-{"id":"chatcmpl-beb23715-8066-4d50-b6d7-b24a91e3e98d","choices":[{"index":0,"message":{"content":"<think>\nOkay, so I need to develop a character background for the explorer in Eldoria. Let me start by recalling the user's query.","refusal":null,"tool_calls":null,"role":"assistant","function_call":null,"audio":null},"finish_reason":"stop","logprobs":null}],"created":1756243811,"model":"Qwen/Qwen3-0.6B","service_tier":null,"system_fingerprint":null,"object":"chat.completion","usage":{"prompt_tokens":196,"completion_tokens":29,"total_tokens":225,"prompt_tokens_details":null,"completion_tokens_details":null}}
->>>>>>> a37c2d2b
-```
+```