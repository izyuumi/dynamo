# SPDX-FileCopyrightText: Copyright (c) 2025 NVIDIA CORPORATION & AFFILIATES. All rights reserved.
# SPDX-License-Identifier: Apache-2.0
#
# Licensed under the Apache License, Version 2.0 (the "License");
# you may not use this file except in compliance with the License.
# You may obtain a copy of the License at
#
# http://www.apache.org/licenses/LICENSE-2.0
#
# Unless required by applicable law or agreed to in writing, software
# distributed under the License is distributed on an "AS IS" BASIS,
# WITHOUT WARRANTIES OR CONDITIONS OF ANY KIND, either express or implied.
# See the License for the specific language governing permissions and
# limitations under the License.

import asyncio
import logging
import uuid
from enum import Enum
from typing import Any, AsyncIterator, Dict, List, Tuple, Union

from components.kv_router import Router
from components.worker import VllmWorker
from transformers import AutoTokenizer
from utils.chat_processor import ChatProcessor, CompletionsProcessor, ProcessMixIn
from utils.check_worker import check_required_workers
from utils.protocol import LocalBlockHashes, MyRequestOutput, vLLMGenerateRequest
from utils.vllm import RouterType, parse_vllm_args
from vllm.engine.arg_utils import AsyncEngineArgs
from vllm.entrypoints.openai.protocol import ChatCompletionRequest, CompletionRequest
from vllm.outputs import RequestOutput
from vllm.transformers_utils.tokenizer import AnyTokenizer

from dynamo.llm import KvMetricsAggregator, compute_block_hash_for_seq_py
from dynamo.runtime import EtcdKvCache
from dynamo.sdk import async_on_start, depends, dynamo_context, endpoint, service

logger = logging.getLogger(__name__)


class RequestType(Enum):
    CHAT = "chat"
    COMPLETION = "completion"


@service(
    dynamo={
        "namespace": "dynamo",
    },
    resources={"cpu": "10", "memory": "20Gi"},
    workers=1,
)
class Processor(ProcessMixIn):
    """
    vLLM pre and post processing
    """

    worker = depends(VllmWorker)
    router = depends(Router)

    def __init__(self):
        class_name = self.__class__.__name__
        self.engine_args = parse_vllm_args(class_name, "")
        self.model_config = self.engine_args.create_model_config()
        self.default_sampling_params = self.model_config.get_diff_sampling_param()
        self.tokenizer = self._create_tokenizer(self.engine_args)
        self.chat_processor = ChatProcessor(self.tokenizer, self.model_config)
        self.completions_processor = CompletionsProcessor(
            self.tokenizer, self.model_config
        )
        self.min_workers = 1
        self.request_queue: asyncio.Queue[Dict[str, Any]] = asyncio.Queue()
        self.request_futures: Dict[str, asyncio.Future] = {}
        self.num_worker_tasks = (
            self.engine_args.router_num_threads
        )  # Number of worker tasks to process the queue
        self.worker_tasks: List[asyncio.Task] = []
        print(f"Processor init: {self.engine_args.router}")

    def _create_tokenizer(self, engine_args: AsyncEngineArgs) -> AnyTokenizer:
        """Create a TokenizerGroup using engine arguments similar to VLLM's approach"""
        model_path = engine_args.model

        # Create the base tokenizer with VLLM's typical settings
        base_tokenizer = AutoTokenizer.from_pretrained(
            model_path,
            trust_remote_code=True,
            padding_side="left",
            truncation_side="left",
            use_fast=True,  # VLLM might use the fast tokenizer for efficiency
        )
        return base_tokenizer

    @async_on_start
    async def async_init(self):
        runtime = dynamo_context["runtime"]
        comp_ns, comp_name = VllmWorker.dynamo_address()  # type: ignore
        self.worker_client = (
            await runtime.namespace(comp_ns)
            .component(comp_name)
            .endpoint("generate")
            .client()
        )

        self.use_router = self.engine_args.router in (
            RouterType.KV,
            RouterType.KV_LOAD,
            RouterType.APPROX_KV,
        )
        if self.use_router:
            router_ns, router_name = Router.dynamo_address()  # type: ignore
            self.router_client = (
                await runtime.namespace(router_ns)
                .component(router_name)
                .endpoint("generate")
                .client()
            )

        await check_required_workers(self.worker_client, self.min_workers)

        kv_listener = runtime.namespace("dynamo").component("VllmWorker")
        await kv_listener.create_service()
        self.metrics_aggregator = KvMetricsAggregator(kv_listener)

        self.etcd_kv_cache = await EtcdKvCache.create(
            runtime.etcd_client(),
            f"/{comp_ns}/processor/",
            {"router": self.engine_args.router},
        )

        # Start multiple worker tasks to process the queue
        self._start_worker_tasks()

    def _start_worker_tasks(self):
        """Start multiple worker tasks to process the queue concurrently"""
        # Clear any existing worker tasks
        for task in self.worker_tasks:
            if not task.done():
                task.cancel()

        self.worker_tasks = []

        # Create new worker tasks
        for i in range(self.num_worker_tasks):
            task = asyncio.create_task(self._process_queue(worker_id=i))
            self.worker_tasks.append(task)

        logger.info(f"Started {self.num_worker_tasks} queue worker tasks")

    async def _process_queue(self, worker_id: int):
        """Background task to process the request queue"""
        logger.info(f"Queue worker {worker_id} started")
        while True:
            try:
                # Get the next request from the queue
                request_data = await self.request_queue.get()

                # Process the request
                try:
                    await self._process_request(request_data)
                except Exception as e:
                    logger.error(f"Worker {worker_id}: Error processing request: {e}")
                finally:
                    # Mark the task as done
                    self.request_queue.task_done()

            except asyncio.CancelledError:
                logger.info(f"Queue worker {worker_id} was cancelled")
                break
            except Exception as e:
                logger.error(
                    f"Worker {worker_id}: Unexpected error in queue processing: {e}"
                )
                # Sleep briefly to avoid tight error loops
                await asyncio.sleep(0.1)

    async def _get_kv_load(self):
        metrics = await self.metrics_aggregator.get_metrics()
        kv_load = {}
        for end_point in metrics.endpoints:
            worker_id = end_point.worker_id
            kv_load[worker_id] = getattr(end_point, "gpu_cache_usage_perc", 0.0)
        return kv_load

    async def _get_pending_requests(self):
        metrics = await self.metrics_aggregator.get_metrics()
        pending_requests = {}
        for end_point in metrics.endpoints:
            worker_id = end_point.worker_id
            pending_requests[worker_id] = getattr(endpoint, "num_requests_waiting", 0)
        return pending_requests

    async def _generate(
        self,
        raw_request: Union[CompletionRequest, ChatCompletionRequest],
        request_type: RequestType,
    ):
        request_id = str(uuid.uuid4())
        logger.debug(f"Got raw request: {raw_request}")

        # Create a future for this request
        future: asyncio.Future[AsyncIterator[Any]] = asyncio.Future()
        self.request_futures[request_id] = future

        # Enqueue the request with minimal processing
        await self.request_queue.put(
            {
                "request_id": request_id,
                "raw_request": raw_request,
                "request_type": request_type,
            }
        )

        try:
            # Wait for the future to complete and yield the results
            generator = await future
            async for response in generator:
                yield response
        finally:
            # Clean up the future when done
            if request_id in self.request_futures:
                del self.request_futures[request_id]

    async def _process_request(self, request_data: Dict[str, Any]):
        """Process a single request from the queue"""
        request_id = request_data["request_id"]
        raw_request = request_data["raw_request"]
        request_type = request_data["request_type"]

        try:
            # Parse the raw request here instead of in _generate
            (
                request,
                conversation,
                prompt,
                engine_prompt,
                sampling_params,
            ) = await self._parse_raw_request(raw_request)

            # Create an async generator function to process this request
            async def process_and_stream():
                # TODO: queue request at processor when engines are full
<<<<<<< HEAD
=======
                router_mode = (await self.etcd_kv_cache.get("router")).decode()

                self.use_router = router_mode in (
                    RouterType.KV,
                    RouterType.KV_LOAD,
                    RouterType.APPROX_KV,
                )
>>>>>>> 909a9a9f

                prefix_hit_rate = 0.0  # Default value
                if self.use_router:
                    token_ids = engine_prompt["prompt_token_ids"]
                    router_generator = await self.router_client.generate(
                        LocalBlockHashes(
                            hashes=compute_block_hash_for_seq_py(
                                token_ids, self.engine_args.block_size
                            ),
                            tokens=token_ids,
                            num_tokens=len(token_ids),
                        ).model_dump_json()
                    )
                    decision = await router_generator.__anext__()
                    worker_id, prefix_hit_rate = decision.data()
                    prefix_hit_rate = float(prefix_hit_rate)

                # Create request object once with default prefix_hit_rate
                request_obj = vLLMGenerateRequest(
                    engine_prompt=engine_prompt,
                    sampling_params=sampling_params,
                    request_id=request_id,
                    prefix_hit_rate=prefix_hit_rate,
                ).model_dump_json()

                if self.use_router:
                    if worker_id is None or worker_id == "":
                        engine_generator = await self.worker_client.generate(
                            request_obj
                        )
                    else:
                        engine_generator = await self.worker_client.direct(
                            request_obj, int(worker_id)
                        )
                elif self.engine_args.router == RouterType.RANDOM:
                    engine_generator = await self.worker_client.generate(request_obj)
                elif self.engine_args.router == RouterType.ROUND_ROBIN:
                    engine_generator = await self.worker_client.round_robin(request_obj)
                else:
                    logger.error(f"Unknown router: '{self.engine_args.router}'")

                output_generator = self._generate_responses(
                    engine_generator, request_type
                )

                # Stream responses directly to the caller
                async for response in await self._stream_response(
                    request, output_generator, request_id, conversation
                ):
                    yield response

            # Set the future result to our async generator
            if request_id in self.request_futures:
                self.request_futures[request_id].set_result(process_and_stream())

        except Exception as e:
            logger.error(f"Error processing request {request_id}: {e}")
            # Set exception on the future if it still exists
            if (
                request_id in self.request_futures
                and not self.request_futures[request_id].done()
            ):
                self.request_futures[request_id].set_exception(e)

    async def _generate_responses(
        self, engine_generator: AsyncIterator[RequestOutput], request_type: RequestType
    ) -> AsyncIterator[Union[RequestOutput, Tuple[int, RequestOutput]]]:
        prompt_idx = 0
        async for resp in engine_generator:
            # Deserialize the response from the engine
            # Creates correct vLLM objects for each field
            output = MyRequestOutput.model_validate_json(resp.data())

            # OpenAIServingChat.chat_completion_stream_generator() method expects a RequestOutput object
            request_output = RequestOutput(
                request_id=output.request_id,
                prompt=output.prompt,
                prompt_token_ids=output.prompt_token_ids,
                prompt_logprobs=output.prompt_logprobs,
                outputs=output.outputs,
                finished=output.finished,
                metrics=output.metrics,
            )

            if request_type == RequestType.CHAT:
                # For chat requests, yield the request_output directly.
                yield request_output
            elif request_type == RequestType.COMPLETION:
                # Completion requests can have multiple prompts and stream generator requires the prompt index
                yield (prompt_idx, request_output)
            else:
                raise NotImplementedError(
                    f"Request type {request_type} not implemented"
                )

    @endpoint(name="chat/completions")
    async def chat_completions(self, raw_request: ChatCompletionRequest):
        async for response in self._generate(raw_request, RequestType.CHAT):
            yield response

    # @endpoint()
    # async def completions(self, raw_request: CompletionRequest):
    #     async for response in self._generate(raw_request, RequestType.COMPLETION):
    #         yield response<|MERGE_RESOLUTION|>--- conflicted
+++ resolved
@@ -240,8 +240,6 @@
             # Create an async generator function to process this request
             async def process_and_stream():
                 # TODO: queue request at processor when engines are full
-<<<<<<< HEAD
-=======
                 router_mode = (await self.etcd_kv_cache.get("router")).decode()
 
                 self.use_router = router_mode in (
@@ -249,7 +247,6 @@
                     RouterType.KV_LOAD,
                     RouterType.APPROX_KV,
                 )
->>>>>>> 909a9a9f
 
                 prefix_hit_rate = 0.0  # Default value
                 if self.use_router:
