--- conflicted
+++ resolved
@@ -25,7 +25,12 @@
 from simple_di import inject
 
 # Import our own resource module
-from dynamo.sdk.lib.resource import NVIDIA_GPU, GPUManager, system_resources
+from dynamo.sdk.lib.resource import (
+    NVIDIA_GPU,
+    GPUManager,
+    ResourceError,
+    system_resources,
+)
 
 logger = logging.getLogger(__name__)
 
@@ -63,15 +68,21 @@
             f"ResourceAllocator initialized with {self.remaining_gpus} GPUs available"
         )
 
-<<<<<<< HEAD
-    def assign_gpus(self, count: float, service_name: str) -> list[int]:
+    def assign_gpus(self, count: float, service_name: str = "") -> list[int]:
+        """
+        Assign GPUs for use.
+
+        Args:
+            count: Number of GPUs to assign (can be fractional)
+
+        Returns:
+            List of GPU indices that were assigned
+        """
         if count > self.remaining_gpus:
-            warnings.warn(
+            logger.warning(
                 f"Requested {count} GPUs, but only {self.remaining_gpus} are remaining. "
                 f"Serving may fail due to inadequate GPUs. Set {DYN_DISABLE_AUTO_GPU_ALLOCATION}=1 "
-                "to disable automatic allocation and allocate GPUs manually.",
-                ResourceWarning,
-                stacklevel=3,
+                "to disable automatic allocation and allocate GPUs manually."
             )
         self.remaining_gpus = int(max(0, self.remaining_gpus - count))
 
@@ -102,9 +113,7 @@
             assigned = [gpu]
         else:  # allocate n GPUs, n is a positive integer
             if int(count) != count:
-                raise BentoMLConfigException(
-                    "Float GPUs larger than 1 is not supported"
-                )
+                raise ResourceError("Float GPUs larger than 1 is not supported")
             count = int(count)
             unassigned = [
                 gpu
@@ -112,10 +121,7 @@
                 if value[0] > 0 and value[1] == 1.0
             ]
             if len(unassigned) < count:
-                warnings.warn(
-                    f"Not enough GPUs to be assigned, {count} is requested",
-                    ResourceWarning,
-                )
+                logger.warning(f"Not enough GPUs to be assigned, {count} is requested")
                 for _ in range(count - len(unassigned)):
                     unassigned.append(len(self._available_gpus))
                     self._available_gpus.append((1.0, 1.0))
@@ -139,31 +145,9 @@
 
         return assigned
 
-    def get_available_gpus(self) -> list[int]:
-        """Return list of available GPU indices."""
-        available = [
-            i for i, (remaining, _) in enumerate(self._available_gpus) if remaining > 0
-        ]
-        logger.debug(f"Available GPUs: {available}")
-        return available
-=======
-    def assign_gpus(self, count: float) -> list[int]:
-        """
-        Assign GPUs for use.
-
-        Args:
-            count: Number of GPUs to assign (can be fractional)
-
-        Returns:
-            List of GPU indices that were assigned
-        """
-        # Use our GPU manager's assign_gpus method
-        return self.gpu_manager.assign_gpus(count)
-
     def get_gpu_stats(self) -> list[dict[str, Any]]:
         """Get detailed statistics for all GPUs."""
         return self.gpu_manager.get_gpu_stats()
->>>>>>> 40911e8a
 
     @inject
     def get_resource_envs(
@@ -207,24 +191,10 @@
 
         # Determine number of workers
         if config.get("workers"):
-<<<<<<< HEAD
-            if (workers := config["workers"]) == "cpu_count":
-                num_workers = int(self.system_resources["cpu"])
-                # don't assign gpus to workers
-                return num_workers, resource_envs
-            else:  # workers is a number
-                num_workers = workers
-
-        logger.debug(
-            f"Service '{service.name}' requested {num_gpus} GPUs with {num_workers} workers"
-        )
-
-=======
             num_workers = config["workers"]
             logger.info(f"Using configured worker count: {num_workers}")
 
         # Handle GPU allocation
->>>>>>> 40911e8a
         if num_gpus and DYN_DISABLE_AUTO_GPU_ALLOCATION not in os.environ:
             logger.info("GPU allocation enabled")
 
@@ -232,35 +202,7 @@
                 logger.info("K8s deployment detected")
                 # K8s replicas: Assumes DYNAMO_DEPLOYMENT_ENV is set
                 # each pod in replicaset will have separate GPU with same CUDA_VISIBLE_DEVICES
-<<<<<<< HEAD
                 assigned = self.assign_gpus(num_gpus, service.name)
-                logger.debug(
-                    f"K8s deployment: Assigned GPUs {assigned} to service '{service.name}'"
-                )
-                resource_envs = [
-                    {"CUDA_VISIBLE_DEVICES": ",".join(map(str, assigned))}
-                    for _ in range(num_workers)
-                ]
-            else:
-                # local deployment where we split all available GPUs across workers
-                logger.debug(
-                    f"Local deployment: Allocating GPUs for {num_workers} workers of '{service.name}'"
-                )
-                for i in range(num_workers):
-                    assigned = self.assign_gpus(num_gpus, service.name)
-                    logger.debug(
-                        f"Worker {i} of '{service.name}' assigned GPUs: {assigned}"
-                    )
-                    resource_envs.append(
-                        {"CUDA_VISIBLE_DEVICES": ",".join(map(str, assigned))}
-                    )
-
-        logger.debug(
-            f"Final resource environments for '{service.name}': {resource_envs}"
-        )
-        return num_workers, resource_envs
-=======
-                assigned = self.assign_gpus(num_gpus)
                 logger.info(f"Assigned GPUs for K8s: {assigned}")
 
                 # Generate environment variables for each worker
@@ -268,11 +210,15 @@
                     env_vars = {"CUDA_VISIBLE_DEVICES": ",".join(map(str, assigned))}
                     resource_envs.append(env_vars)
             else:
-                logger.info("Local deployment detected")
+                logger.info(
+                    f"Local deployment detected. Allocating GPUs for {num_workers} workers of '{service.name}'"
+                )
                 # Local deployment where we split all available GPUs across workers
                 for worker_id in range(num_workers):
-                    assigned = self.assign_gpus(num_gpus)
-                    logger.info(f"Assigned GPUs for worker {worker_id}: {assigned}")
+                    assigned = self.assign_gpus(num_gpus, service.name)
+                    logger.debug(
+                        f"Worker {worker_id} of '{service.name}' assigned GPUs: {assigned}"
+                    )
 
                     # Generate environment variables for this worker
                     env_vars = {"CUDA_VISIBLE_DEVICES": ",".join(map(str, assigned))}
@@ -306,5 +252,4 @@
         """Reset all GPU allocations."""
         self.gpu_manager.reset_allocations()
         # Reset legacy tracking
-        self._available_gpus = [(1.0, 1.0) for _ in range(self.remaining_gpus)]
->>>>>>> 40911e8a
+        self._available_gpus = [(1.0, 1.0) for _ in range(self.remaining_gpus)]