// SPDX-FileCopyrightText: Copyright (c) 2024-2025 NVIDIA CORPORATION & AFFILIATES. All rights reserved.
// SPDX-License-Identifier: Apache-2.0
//
// Licensed under the Apache License, Version 2.0 (the "License");
// you may not use this file except in compliance with the License.
// You may obtain a copy of the License at
//
// http://www.apache.org/licenses/LICENSE-2.0
//
// Unless required by applicable law or agreed to in writing, software
// distributed under the License is distributed on an "AS IS" BASIS,
// WITHOUT WARRANTIES OR CONDITIONS OF ANY KIND, either express or implied.
// See the License for the specific language governing permissions and
// limitations under the License.

#![allow(dead_code)]

//! Types and utilities for handling sequences of tokens, including block creation and hashing.

use bytemuck::cast_slice;
use derive_getters::Dissolve;
use rayon::prelude::*;
use std::ops::Range;

/// A token is represented as a 32-bit unsigned integer.
pub type Token = u32;

/// A salt used for hashing, represented as a vector of bytes.
/// This might encode model architecture, weights, PEFT info, etc.
pub type Salt = Vec<u8>;

/// A 64-bit hash of the salt, computed using [`compute_hash_v2`] with a seed of 0.
/// Used as the initial seed for subsequent block hashes.
pub type SaltHash = u64;

/// A 64-bit hash computed only from the tokens within a single block.
/// It uses [`compute_hash_v2`] with the [`SaltHash`] as the seed.
pub type BlockHash = u64;

/// A 64-bit sequence-aware hash.
/// It combines the previous block's [`SequenceHash`] (or the [`SaltHash`] for the first block)
/// with the current block's [`BlockHash`] using [`compute_hash_v2`] and the [`SaltHash`] as the seed.
pub type SequenceHash = u64;

/// Computes a hash of the data using the given seed.
pub fn compute_hash_v2(data: &[u8], seed: u64) -> u64 {
    xxhash_rust::xxh3::xxh3_64_with_seed(data, seed)
}

/// A collection of tokens, represented as a `Vec<Token>`.
///
/// Provides convenience methods for conversion and manipulation.
#[derive(Debug, Clone, Dissolve, Default, Eq)]
pub struct Tokens(Vec<Token>);

impl AsRef<[Token]> for Tokens {
    fn as_ref(&self) -> &[Token] {
        &self.0
    }
}

impl std::ops::Deref for Tokens {
    type Target = [Token];

    fn deref(&self) -> &Self::Target {
        &self.0
    }
}

impl std::borrow::Borrow<[Token]> for Tokens {
    fn borrow(&self) -> &[Token] {
        &self.0
    }
}

impl From<Vec<Token>> for Tokens {
    fn from(tokens: Vec<Token>) -> Self {
        Tokens(tokens)
    }
}

impl From<&[Token]> for Tokens {
    fn from(tokens: &[Token]) -> Self {
        Tokens(tokens.to_vec())
    }
}

impl From<Vec<usize>> for Tokens {
    fn from(tokens: Vec<usize>) -> Self {
        Tokens(tokens.into_iter().map(|t| t as u32).collect())
    }
}

impl From<Vec<i32>> for Tokens {
    /// Converts `Vec<i32>` to `Tokens`, casting each `i32` to `u32`.
    fn from(tokens: Vec<i32>) -> Self {
        Tokens(tokens.into_iter().map(|t| t as u32).collect())
    }
}

impl From<&[i32]> for Tokens {
    /// Converts `&[i32]` to `Tokens`, casting each `i32` to `u32`.
    fn from(tokens: &[i32]) -> Self {
        Tokens(tokens.iter().map(|&t| t as u32).collect())
    }
}

impl From<Tokens> for Vec<Token> {
    fn from(tokens: Tokens) -> Self {
        tokens.0
    }
}

// PartialEq implementations for comparing Tokens with Vec<Token> and &[Token]
// (Generated implementations are usually sufficient, but explicit ones can be clearer)
impl PartialEq<Vec<Token>> for Tokens {
    fn eq(&self, other: &Vec<Token>) -> bool {
        self.0 == *other
    }
}

impl PartialEq<Tokens> for Vec<Token> {
    fn eq(&self, other: &Tokens) -> bool {
        *self == other.0
    }
}

impl PartialEq<[Token]> for Tokens {
    fn eq(&self, other: &[Token]) -> bool {
        self.0.as_slice() == other
    }
}

impl PartialEq<Tokens> for &[Token] {
    fn eq(&self, other: &Tokens) -> bool {
        *self == other.0.as_slice()
    }
}

impl PartialEq for Tokens {
    fn eq(&self, other: &Self) -> bool {
        self.0 == other.0
    }
}

// Add PartialEq<&[T]> where T: Into<Token> + Copy could be more general,
// but specifically implementing for &[Token] is sufficient for the tests.
impl PartialEq<&[Token]> for Tokens {
    fn eq(&self, other: &&[Token]) -> bool {
        self.0.as_slice() == *other
    }
}

impl Tokens {
    /// Consumes the [`Tokens`] object and creates a [`TokenBlockSequence`].
    ///
    /// The sequence is initialized with the provided tokens, splitting them into blocks
    /// of the specified `block_size` using the given `salt_hash` (or 0 if `None`).
    ///
    /// # Arguments
    ///
    /// * `block_size` - The fixed size for each [`TokenBlock`].
    /// * `salt_hash` - An optional [`SaltHash`] used as the base seed for hashing. Defaults to 0.
    pub fn into_sequence(self, block_size: u32, salt_hash: Option<SaltHash>) -> TokenBlockSequence {
        TokenBlockSequence::new(self, block_size, salt_hash)
    }
}

/// Errors that can occur during [`PartialTokenBlock`] operations.
#[derive(Debug, Clone, Copy, PartialEq, Eq, thiserror::Error)]
pub enum TokenBlockError {
    /// The operation could not be completed because the block is full.
    #[error("TokenBlock is full")]
    Full,

    /// The operation requires a full block, but the block is incomplete.
    #[error("TokenBlock is incomplete")]
    Incomplete,

    /// The operation could not be completed because the block is empty.
    #[error("TokenBlock is empty")]
    Empty,

    /// The operation requires more tokens than are currently in the block.
    #[error("TokenBlock has insufficient tokens")]
    InsufficientTokens,
}

/// Represents a partially filled block of tokens within a sequence.
///
/// This structure accumulates tokens until it reaches the specified `block_size`,
/// at which point it can be [`commit`](PartialTokenBlock::commit)ted into a full [`TokenBlock`].
#[derive(Debug, PartialEq)] // No Clone: intended to be unique within a sequence
pub struct PartialTokenBlock {
    tokens: Tokens,
    block_size: u32,
    salt_hash: SaltHash,
    parent_sequence_hash: Option<SequenceHash>,
}

impl PartialTokenBlock {
    /// Creates the first partial block (root) for a new sequence.
    ///
    /// # Arguments
    ///
    /// * `block_size` - The fixed size for blocks in this sequence.
    /// * `salt_hash` - The [`SaltHash`] for the sequence.
    pub(crate) fn create_sequence_root(block_size: u32, salt_hash: SaltHash) -> Self {
        Self {
            tokens: Tokens::default(),
            block_size,
            salt_hash,
            parent_sequence_hash: None, // Root has no parent
        }
    }

    /// Attempts to push a single token onto the block.
    ///
    /// # Arguments
    ///
    /// * `token` - The [`Token`] to push.
    ///
    /// # Returns
    ///
    /// * `Ok(())` - If the token was successfully added.
    /// * `Err(TokenBlockError::Full)` - If the block already contains `block_size` tokens.
    pub(crate) fn push_token(&mut self, token: Token) -> Result<(), TokenBlockError> {
        if self.tokens.0.len() >= self.block_size as usize {
            return Err(TokenBlockError::Full);
        }
        self.tokens.0.push(token);
        Ok(())
    }

    /// Attempts to push multiple tokens onto the block from a [`Tokens`] object.
    ///
    /// Tokens are added until the block is full or all input tokens are consumed.
    ///
    /// # Arguments
    ///
    /// * `tokens` - The [`Tokens`] to push.
    ///
    /// # Returns
    ///
    /// A new [`Tokens`] object containing any tokens that did not fit,
    /// if all tokens were added, the returned object will be empty.
    pub(crate) fn push_tokens(&mut self, tokens: Tokens) -> Tokens {
        let remaining_space = self.remaining();

        if remaining_space == 0 {
            return tokens; // Block is already full
        }

        if tokens.0.len() <= remaining_space {
            // All tokens fit
            self.tokens.0.extend(tokens.0);
            Tokens::default() // No remaining tokens
        } else {
            // Only some tokens fit
            let (to_add, remaining) = tokens.0.split_at(remaining_space);
            self.tokens.0.extend_from_slice(to_add);
            Tokens(remaining.to_vec()) // Return the leftover tokens
        }
    }

    /// Attempts to remove the last token from the block.
    ///
    /// # Returns
    ///
    /// * `Ok(())` - If a token was successfully removed.
    /// * `Err(TokenBlockError::Empty)` - If the block was already empty.
    pub(crate) fn pop_token(&mut self) -> Result<(), TokenBlockError> {
        if self.tokens.0.is_empty() {
            return Err(TokenBlockError::Empty);
        }
        self.tokens.0.pop();
        Ok(())
    }

    /// Attempts to remove the last `count` tokens from the block.
    ///
    /// # Arguments
    ///
    /// * `count` - The number of tokens to remove.
    ///
    /// # Returns
    ///
    /// * `Ok(())` - If the specified number of tokens were successfully removed.
    /// * `Err(TokenBlockError::InsufficientTokens)` - If `count` is greater than the number of tokens in the block.
    pub(crate) fn pop_tokens(&mut self, count: usize) -> Result<(), TokenBlockError> {
        if self.tokens.0.len() < count {
            return Err(TokenBlockError::InsufficientTokens);
        }
        self.tokens.0.truncate(self.tokens.0.len() - count);
        Ok(())
    }

    /// Attempts to commit the current partial block into a full [`TokenBlock`].
    ///
    /// This operation consumes the tokens within the partial block.
    /// After a successful commit, this `PartialTokenBlock` instance is reset
    /// to represent the *next* partial block in the sequence, inheriting the
    /// sequence hash from the block just committed.
    ///
    /// # Returns
    ///
    /// * `Ok(TokenBlock)` - The newly created full [`TokenBlock`].
    /// * `Err(TokenBlockError::Incomplete)` - If the block does not contain exactly `block_size` tokens.
    pub(crate) fn commit(&mut self) -> Result<TokenBlock, TokenBlockError> {
        if self.tokens.0.len() != self.block_size as usize {
            // Check for exact size match for committing
            return Err(TokenBlockError::Incomplete);
        }

        // Take ownership of the tokens, leaving the internal tokens empty
        let tokens = std::mem::take(&mut self.tokens);

        let chunk = TokenBlockChunk::new(tokens, self.salt_hash);
        let block = TokenBlock::from_chunk(chunk, self.parent_sequence_hash);

        // Reset self to be the next block in the sequence
        self.parent_sequence_hash = Some(block.sequence_hash());
        // self.tokens is already empty due to mem::take
        // self.block_size and self.salt_hash remain the same

        Ok(block)
    }

    /// Returns the number of additional tokens required to fill the block.
    pub fn remaining(&self) -> usize {
        // Use saturating_sub to prevent underflow if len somehow exceeds block_size
        (self.block_size as usize).saturating_sub(self.tokens.0.len())
    }

    /// Returns the number of tokens currently in the block.
    pub fn len(&self) -> usize {
        self.tokens.0.len()
    }

    /// Returns `true` if the block contains no tokens.
    pub fn is_empty(&self) -> bool {
        self.tokens.0.is_empty()
    }

    /// Returns a reference to the tokens currently in the block.
    pub fn tokens(&self) -> &Tokens {
        &self.tokens
    }
}

// Deref allows treating &PartialTokenBlock like &Tokens for read-only access.
impl std::ops::Deref for PartialTokenBlock {
    type Target = Tokens;

    fn deref(&self) -> &Self::Target {
        &self.tokens
    }
}

/// An intermediate structure holding a chunk of tokens destined to become a [`TokenBlock`].
///
/// This calculates the [`BlockHash`] but does not compute the final [`SequenceHash`],
/// allowing chunks to be processed independently (e.g., in parallel).
#[derive(Debug)] // No Clone: temporary intermediate value
struct TokenBlockChunk {
    tokens: Tokens,
    salt_hash: SaltHash,
    block_hash: BlockHash,
}

impl TokenBlockChunk {
    /// Creates a new chunk from [`Tokens`], calculating the [`BlockHash`].
    fn new(tokens: Tokens, salt_hash: SaltHash) -> Self {
        let block_hash = compute_hash_v2(cast_slice(&tokens), salt_hash);
        Self {
            tokens,
            salt_hash,
            block_hash,
        }
    }

    /// Creates a new chunk from a slice of `&[Token]`, calculating the [`BlockHash`].
    fn from_tokens(tokens: &[Token], salt_hash: SaltHash) -> Self {
        let block_hash = compute_hash_v2(cast_slice(tokens), salt_hash);
        Self {
            tokens: tokens.into(), // Converts slice to owned Tokens
            salt_hash,
            block_hash,
        }
    }
}

/// Represents a completed, immutable block of tokens with associated hashes.
///
/// Contains exactly `block_size` tokens and includes the [`SaltHash`], [`BlockHash`],
/// [`SequenceHash`], and optionally the parent's [`SequenceHash`].
#[derive(Debug, Clone, Default, PartialEq)] // Add PartialEq for tests
pub struct TokenBlock {
    tokens: Tokens,
    salt_hash: SaltHash,
    block_hash: BlockHash,
    sequence_hash: SequenceHash,
    parent_sequence_hash: Option<SequenceHash>,
}

impl TokenBlock {
    /// Creates a new [`PartialTokenBlock`] representing the block immediately following this one.
    ///
    /// The new partial block will have the correct `parent_sequence_hash` set.
    pub fn next_block(&self) -> PartialTokenBlock {
        PartialTokenBlock {
            tokens: Tokens::default(),
            block_size: self.tokens.len() as u32, // Should be == self.block_size
            salt_hash: self.salt_hash,
            parent_sequence_hash: Some(self.sequence_hash), // Link to this block
        }
    }

    /// Finalizes a [`TokenBlock`] from a [`TokenBlockChunk`] and the parent's sequence hash.
    ///
    /// This computes the final [`SequenceHash`] for the block.
    fn from_chunk(chunk: TokenBlockChunk, parent_sequence_hash: Option<SequenceHash>) -> Self {
        let sequence_hash = match parent_sequence_hash {
            Some(parent) => {
                // Combine parent sequence hash and current block hash
                compute_hash_v2(cast_slice(&[parent, chunk.block_hash]), chunk.salt_hash)
            }
            None => {
                // First block: sequence hash is just the block hash
                chunk.block_hash
            }
        };

        Self {
            tokens: chunk.tokens,
            salt_hash: chunk.salt_hash,
            block_hash: chunk.block_hash,
            sequence_hash,
            parent_sequence_hash,
        }
    }

    /// Returns a reference to the tokens in this block.
    pub fn tokens(&self) -> &Tokens {
        &self.tokens
    }

    /// Returns the salt hash used for this block's hashing.
    pub fn salt_hash(&self) -> SaltHash {
        self.salt_hash
    }

    /// Returns the hash of only the tokens within this block.
    pub fn block_hash(&self) -> BlockHash {
        self.block_hash
    }

    /// Returns the sequence-aware hash for this block.
    pub fn sequence_hash(&self) -> SequenceHash {
        self.sequence_hash
    }

    /// Returns the sequence hash of the preceding block, if any.
    pub fn parent_sequence_hash(&self) -> Option<SequenceHash> {
        self.parent_sequence_hash
    }

    /// Returns the number of tokens in the block.
    pub fn block_size(&self) -> usize {
        self.tokens.0.len()
    }
}

/// Represents a sequence of tokens, segmented into fixed-size, hashed blocks.
///
/// This structure manages a series of completed [`TokenBlock`]s and one
/// [`PartialTokenBlock`] for accumulating incoming tokens.
/// It provides methods for appending tokens (`append`, `extend`), removing tokens
/// (`pop`, `truncate`, `unwind`), and accessing sequence information.
///
/// Hashing incorporates an initial [`SaltHash`] to ensure uniqueness across different
/// contexts (e.g., different models, PEFTs).
///
/// Key Hashes:
/// - [`BlockHash`]: Hash of tokens within a single block (seeded by [`SaltHash`]).
/// - [`SequenceHash`]: Hash combining the previous block's [`SequenceHash`] and the current
///   block's [`BlockHash`] (also seeded by [`SaltHash`]).
#[derive(Debug, PartialEq)]
pub struct TokenBlockSequence {
    blocks: Vec<TokenBlock>,
    current_block: PartialTokenBlock,
    salt_hash: SaltHash,
    block_size: usize,
}

impl TokenBlockSequence {
    /// Creates a new [`TokenBlockSequence`] from an initial set of tokens.
    ///
    /// The tokens are split into blocks of `block_size`. Any remaining tokens
    /// form the initial `current_block`.
    ///
    /// # Arguments
    ///
    /// * `tokens` - The initial [`Tokens`] for the sequence.
    /// * `block_size` - The fixed size for each [`TokenBlock`]. Must be greater than 0.
    /// * `salt_hash` - An optional [`SaltHash`]. Defaults to 0 if `None`.
    ///
    /// # Panics
    ///
    /// Panics if `block_size` is 0.
    pub fn new(tokens: Tokens, block_size: u32, salt_hash: Option<SaltHash>) -> Self {
        assert!(block_size > 0, "block_size must be greater than 0");
        let salt_hash = salt_hash.unwrap_or(0);
        let (blocks, current_block) = Self::split_tokens(&tokens, block_size, salt_hash);

        Self {
            blocks,
            current_block,
            salt_hash,
            block_size,
        }
    }

    /// Extends the sequence with the given tokens, potentially completing multiple blocks.
    ///
    /// This method processes all tokens from the input [`Tokens`] object.
    /// If adding tokens causes one or more blocks to become full, they are committed
    /// and added to the internal list of completed blocks.
    ///
    /// # Arguments
    ///
    /// * `tokens` - The [`Tokens`] object containing the tokens to extend the sequence with.
    ///
    /// # Returns
    ///
    /// * `Ok(Some(Range<usize>))` - The range of indices in the `blocks` vector corresponding
    ///   to the blocks completed during this `extend` operation.
    /// * `Ok(None)` - If no blocks were completed.
    /// * `Err(TokenBlockError)` - If an internal error occurs during commit.
    pub fn extend(&mut self, tokens: Tokens) -> Result<Option<Range<usize>>, TokenBlockError> {
        let start_block_index = self.blocks.len();
        let mut tokens_to_append = tokens;

        while !tokens_to_append.is_empty() {
            let remaining_in_current = self.current_block.remaining();

            if remaining_in_current == 0 {
                // Current block is full, commit it first
                let new_block = self.current_block.commit()?;
                self.blocks.push(new_block);
                // Continue loop to add tokens to the *new* current_block
            }

            // Push as many tokens as possible into the current (potentially new) block
            let available_tokens = tokens_to_append;
            tokens_to_append = self.current_block.push_tokens(available_tokens);

            // Check if the current block *became* full after pushing tokens
            if self.current_block.remaining() == 0 && !tokens_to_append.is_empty() {
                // If it became full AND there are still more tokens to append,
                // commit it now so the next loop iteration starts with a fresh block.
                let new_block = self.current_block.commit()?;
                self.blocks.push(new_block);
            }
            // If it became full and there are NO more tokens, the loop will exit,
            // and the block remains partial but full, ready for the next append/commit.
        }

        let end_block_index = self.blocks.len();
        if start_block_index == end_block_index {
            Ok(None) // No blocks were completed
        } else {
            Ok(Some(start_block_index..end_block_index))
        }
    }

    /// Appends a single token to the sequence.
    ///
    /// If adding this token completes the current partial block, the block is committed,
    /// and the index of the newly completed block is returned.
    ///
    /// This method is equivalent to calling [`extend`] with a single-token [`Tokens`] object.
    ///
    /// # Arguments
    ///
    /// * `token` - The [`Token`] to append.
    ///
    /// # Returns
    ///
    /// * `Ok(Some(usize))` - The index of the block that was just completed.
    /// * `Ok(None)` - No block was completed by adding this token.
    /// * `Err(TokenBlockError)` - If an internal error occurs during processing.
    pub fn append(&mut self, token: Token) -> Result<Option<usize>, TokenBlockError> {
        // Create a single-token Tokens object
        let tokens = Tokens::from(vec![token]);

        // Call extend
        let range_option = self.extend(tokens)?;

        // Convert the range to Option<usize>
        match range_option {
            None => Ok(None),
            Some(range) => {
                // Since we only added one token, the range can only be empty or have one element.
                // If it's not empty, it must be `n..(n+1)`.
                assert_eq!(range.len(), 1, "Appending a single token completed more than one block, which should be impossible.");
                Ok(Some(range.start))
            }
        }
    }

    /// Shortens the sequence, keeping the first `len` tokens and removing the rest.
    ///
    /// If `len` is greater than the sequence's current length, this has no effect.
    ///
    /// This operation is analogous to `Vec::truncate`.
    /// It may involve removing tokens from the current partial block, removing entire
    /// completed blocks, and adjusting the current partial block
    /// to reflect the new end of the sequence.
    ///
    /// # Arguments
    ///
    /// * `len` - The number of tokens to keep.
    ///
    /// # Returns
    ///
    /// * `Ok(())` - If the sequence was successfully truncated.
    /// * `Err(TokenBlockError::InsufficientTokens)` - This error should ideally not occur if `len`
    ///   is correctly checked against `total_tokens`, but the underlying `pop_tokens` might return it.
    pub fn truncate(&mut self, len: usize) -> Result<(), TokenBlockError> {
        let current_total_len = self.total_tokens();
        if len >= current_total_len {
            return Ok(()); // Nothing to truncate
        }

        let n = current_total_len - len; // Number of tokens to remove

        // This inner block handles the actual removal logic based on `n` tokens to remove.
        {
            let current_len = self.current_block.len();
            // Avoid division by zero if block_size is somehow 0 (though asserted in new)
            let block_size = self.current_block.block_size.max(1);

            if n <= current_len {
                // Only need to pop from the current partial block
                self.current_block.pop_tokens(n)?;
            } else {
                // Need to pop from full blocks as well
                let tokens_to_pop_from_blocks = n - current_len;

                // Calculate how many blocks are affected (including the one partially popped)
                let num_blocks_to_affect = tokens_to_pop_from_blocks.div_ceil(block_size as usize);

                // Check if we need to pop more blocks than available (should be prevented by initial len check)
                if num_blocks_to_affect > self.blocks.len() {
                    // This indicates an inconsistency between total_tokens() and internal state.
                    debug_assert!(
                        false,
                        "Truncate calculation error: trying to pop too many blocks."
                    );
                    return Err(TokenBlockError::InsufficientTokens);
                }

                // Determine the index of the block that will be the source for the new partial block
                let source_block_index = self.blocks.len() - num_blocks_to_affect;

                // Calculate how many tokens to keep from that source block
                let num_full_blocks_completely_popped = num_blocks_to_affect - 1;
                let num_tokens_to_pop_from_source_block = tokens_to_pop_from_blocks
                    - num_full_blocks_completely_popped * block_size as usize;
                let num_tokens_to_keep_in_new_partial =
                    (block_size as usize).saturating_sub(num_tokens_to_pop_from_source_block);

                // Get the tokens for the new partial block
                let new_partial_tokens = if num_tokens_to_keep_in_new_partial > 0 {
                    self.blocks[source_block_index].tokens().as_ref()
                        [..num_tokens_to_keep_in_new_partial]
                        .to_vec()
                } else {
                    Vec::new()
                };

                // Truncate the blocks vector to remove popped blocks
                self.blocks.truncate(source_block_index);

                // Update the current_block state
                self.current_block.tokens = Tokens(new_partial_tokens);
                // Correctly set the parent hash based on the *new* last block
                self.current_block.parent_sequence_hash =
                    self.blocks.last().map(|b| b.sequence_hash());
                // salt_hash and block_size remain the same for current_block
            }
        }
        Ok(())
    }

    /// Removes the last `count` tokens from the sequence.
    ///
    /// This is a convenience method that calculates the required length and calls [`truncate`].
    ///
    /// # Arguments
    ///
    /// * `count` - The number of tokens to remove from the end.
    ///
    /// # Returns
    ///
    /// * `Ok(())` - If the tokens were successfully removed.
    /// * `Err(TokenBlockError::InsufficientTokens)` - If `count` is greater than or equal to
    ///   the total number of tokens in the sequence.
    pub fn unwind(&mut self, count: usize) -> Result<(), TokenBlockError> {
        let current_total_len = self.total_tokens();
        if count > current_total_len {
            // Allow count == current_total_len, which truncates to 0.
            return Err(TokenBlockError::InsufficientTokens);
        }

        // number of tokens remaining in the sequence after undoing the given count
        let len = current_total_len - count;
        self.truncate(len)
    }

    /// Resets the sequence to the initial state.
    pub fn reset(&mut self) {
        self.blocks.clear();
        self.current_block =
            PartialTokenBlock::create_sequence_root(self.block_size, self.salt_hash);
    }

    /// Removes the last token from the sequence and returns it, or [`None`] if it is empty.
    ///
    /// This operation is analogous to `Vec::pop`.
    ///
    /// # Returns
    ///
    /// * `Some(Token)` - The last token, if the sequence was not empty.
    /// * `None` - If the sequence was empty.
    pub fn pop(&mut self) -> Option<Token> {
        let current_total_len = self.total_tokens();
        if current_total_len == 0 {
            return None;
        }

        // Determine the last token. It must be in the current_block if current_block is not empty.
        // If current_block is empty, it must be the last token of the last full block.
        let last_token = if !self.current_block.tokens.is_empty() {
            // Last token is in the partial block
            *self
                .current_block
                .tokens
                .last()
                .expect("Current block checked for non-empty")
        } else {
            // Current block is empty, sequence is not. Must be in the last full block.
            let last_block = self
                .blocks
                .last()
                .expect("Sequence is not empty but has no blocks and empty current block?");
            *last_block
                .tokens()
                .last()
                .expect("Last block cannot be empty")
        };

        // Truncate the sequence by one element.
        // We expect this to succeed since we know the length > 0.
        match self.truncate(current_total_len - 1) {
            Ok(_) => Some(last_token),
            Err(_) => {
                // This should be logically impossible if total_tokens() and truncate() are correct.
                // Panic in debug, return None in release as a fallback, though it indicates a bug.
                debug_assert!(
                    false,
                    "truncate failed unexpectedly after checking length in pop"
                );
                None
            }
        }
    }

    /// Returns a slice containing all the completed [`TokenBlock`]s in the sequence.
    pub fn blocks(&self) -> &[TokenBlock] {
        &self.blocks
    }

    /// Returns a reference to the last completed [`TokenBlock`] in the sequence, if any.
    pub fn last_complete_block(&self) -> Option<&TokenBlock> {
        self.blocks.last()
    }

    /// Returns a reference to the current [`PartialTokenBlock`] where new tokens are added.
    pub fn current_block(&self) -> &PartialTokenBlock {
        &self.current_block
    }

    /// Consumes the sequence and returns its parts: a `Vec` of completed blocks and the final partial block.
    pub fn into_parts(self) -> (Vec<TokenBlock>, PartialTokenBlock) {
        (self.blocks, self.current_block)
    }

    /// Returns the block size used for this sequence.
    pub fn block_size(&self) -> usize {
        self.block_size
    }

    /// Returns the [`SaltHash`] used for this sequence.
    pub fn salt_hash(&self) -> SaltHash {
        self.salt_hash
    }

    /// Returns the total number of tokens in the sequence (sum of tokens in all completed blocks
    /// plus tokens in the current partial block).
    pub fn total_tokens(&self) -> usize {
<<<<<<< HEAD
        (self.blocks.len() * self.block_size) + self.current_block.len()
    }

    /// Extract the token with the range
    pub fn tokens_at(&self, range: Range<usize>) -> Tokens {
        let total = self.total_tokens();

        // Validate range - return empty tokens for invalid ranges
        if range.start > range.end || range.end > total {
            return Tokens::default();
        }

        // Handle empty range
        if range.is_empty() {
            return Tokens::default();
        }

        let mut result = Vec::with_capacity(range.len());

        for i in range {
            if i < self.blocks.len() * self.block_size {
                // Token is in a completed block
                let block_index = i / self.block_size;
                let token_index = i % self.block_size;
                result.push(self.blocks[block_index].tokens()[token_index]);
            } else {
                // Token is in the current partial block
                let current_block_index = i - (self.blocks.len() * self.block_size);
                result.push(self.current_block.tokens()[current_block_index]);
            }
        }

        Tokens::from(result)
=======
        let block_size = self.current_block.block_size as usize;
        (self.blocks.len() * block_size) + self.current_block.len()
>>>>>>> ee86bad3
    }

    /// Splits a [`Tokens`] object into a vector of completed blocks and a final partial block.
    ///
    /// This is primarily used internally by [`TokenBlockSequence::new`] but can be used externally.
    ///
    /// # Arguments
    ///
    /// * `tokens` - The [`Tokens`] to split.
    /// * `block_size` - The size of each block.
    /// * `salt_hash` - The [`SaltHash`] to use for hashing.
    ///
    /// # Returns
    ///
    /// A tuple containing `(Vec<TokenBlock>, PartialTokenBlock)`.
    ///
    /// # Panics
    ///
    /// Panics if `block_size` is 0.
    pub fn split_tokens(
        tokens: &[Token],
        block_size: u32,
        salt_hash: u64,
    ) -> (Vec<TokenBlock>, PartialTokenBlock) {
        assert!(block_size > 0, "block_size must be greater than 0");
        // Use Rayon for parallel computation of block chunks (hashes)
        let chunks: Vec<TokenBlockChunk> = tokens
            .as_ref()
            .par_chunks_exact(block_size as usize)
            .map(|chunk| TokenBlockChunk::from_tokens(chunk, salt_hash))
            .collect();

        let mut result_blocks = Vec::with_capacity(chunks.len());
        let mut last_sequence_hash: Option<SequenceHash> = None;

        // Sequentially combine chunks to compute sequence hashes
        for chunk in chunks {
            let new_block = TokenBlock::from_chunk(chunk, last_sequence_hash);
            last_sequence_hash = Some(new_block.sequence_hash());
            result_blocks.push(new_block);
        }

        // Handle any remaining tokens
        let remainder = tokens
            .as_ref()
            .chunks_exact(block_size as usize)
            .remainder();

        let current_block = PartialTokenBlock {
            tokens: remainder.into(),
            block_size,
            salt_hash,
            // Parent hash is the sequence hash of the last *full* block computed
            parent_sequence_hash: last_sequence_hash,
        };

        (result_blocks, current_block)
    }
}

#[cfg(test)]
mod tests {
    use super::*;
    use bytemuck::cast_slice;

    // Helper to create a sequence for testing
    fn create_test_sequence(
        initial_tokens: &[Token],
        block_size: u32,
        salt_hash: Option<SaltHash>,
    ) -> TokenBlockSequence {
        TokenBlockSequence::new(Tokens::from(initial_tokens), block_size, salt_hash)
    }

    // Helper to get expected hashes (replace with actual calculated values if needed)
    const TEST_SALT_HASH: SaltHash = 1337;
    const HASH_1_4: BlockHash = 14643705804678351452; // hash([1,2,3,4], 1337)
    const SEQ_HASH_1_4: SequenceHash = HASH_1_4;
    const HASH_5_8: BlockHash = 16777012769546811212; // hash([5,6,7,8], 1337)
    const SEQ_HASH_5_8: SequenceHash = 4945711292740353085; // hash([SEQ_HASH_1_4, HASH_5_8], 1337)
    const HASH_9_12: BlockHash = 483935686894639516; // hash([9,10,11,12], 1337)
    const SEQ_HASH_9_12: SequenceHash = 12583592247330656132; // hash([SEQ_HASH_5_8, HASH_9_12], 1337)

    #[test]
    fn test_validate_hash_constants() {
        let salt = TEST_SALT_HASH;

        // Block 1: [1, 2, 3, 4]
        let tokens_1_4 = &[1u32, 2, 3, 4];
        let computed_hash_1_4 = compute_hash_v2(cast_slice(tokens_1_4), salt);
        assert_eq!(computed_hash_1_4, HASH_1_4, "Mismatch for HASH_1_4");
        // First block's sequence hash is its block hash
        assert_eq!(computed_hash_1_4, SEQ_HASH_1_4, "Mismatch for SEQ_HASH_1_4");

        // Block 2: [5, 6, 7, 8]
        let tokens_5_8 = &[5u32, 6, 7, 8];
        let computed_hash_5_8 = compute_hash_v2(cast_slice(tokens_5_8), salt);
        assert_eq!(computed_hash_5_8, HASH_5_8, "Mismatch for HASH_5_8");
        let computed_seq_hash_5_8 = compute_hash_v2(cast_slice(&[SEQ_HASH_1_4, HASH_5_8]), salt);
        assert_eq!(
            computed_seq_hash_5_8, SEQ_HASH_5_8,
            "Mismatch for SEQ_HASH_5_8"
        );

        // Block 3: [9, 10, 11, 12]
        let tokens_9_12 = &[9u32, 10, 11, 12];
        let computed_hash_9_12 = compute_hash_v2(cast_slice(tokens_9_12), salt);
        assert_eq!(computed_hash_9_12, HASH_9_12, "Mismatch for HASH_9_12");
        let computed_seq_hash_9_12 = compute_hash_v2(cast_slice(&[SEQ_HASH_5_8, HASH_9_12]), salt);
        assert_eq!(
            computed_seq_hash_9_12, SEQ_HASH_9_12,
            "Mismatch for SEQ_HASH_9_12"
        );
    }

    #[test]
    fn test_tokens_from() {
        let vec_u32: Vec<u32> = vec![1, 2, 3];
        let tokens_u32: Tokens = vec_u32.clone().into();
        assert_eq!(tokens_u32.0, vec_u32);

        let slice_u32: &[u32] = &[4, 5];
        let tokens_slice_u32: Tokens = slice_u32.into();
        assert_eq!(tokens_slice_u32.0, vec![4, 5]);

        let vec_i32: Vec<i32> = vec![-1, 0, 1]; // Note: -1 becomes large u32
        let tokens_i32: Tokens = vec_i32.into();
        assert_eq!(tokens_i32.0, vec![u32::MAX, 0, 1]);

        let slice_i32: &[i32] = &[100, 200];
        let tokens_slice_i32: Tokens = slice_i32.into();
        assert_eq!(tokens_slice_i32.0, vec![100, 200]);

        let into_vec: Vec<u32> = tokens_slice_i32.into();
        assert_eq!(into_vec, vec![100, 200]);
    }

    #[test]
    fn test_tokens_equality() {
        let tokens = Tokens::from(vec![1, 2, 3]);
        assert_eq!(tokens, vec![1, 2, 3]);
        assert_eq!(vec![1, 2, 3], tokens);
        assert_eq!(tokens, &[1, 2, 3][..]);
        assert_eq!(&[1, 2, 3][..], tokens);
        assert_eq!(tokens, Tokens::from(vec![1, 2, 3]));
        assert_ne!(tokens, Tokens::from(vec![1, 2, 4]));
    }

    #[test]
    fn test_tokens_deref_asref() {
        let tokens = Tokens::from(vec![10, 20, 30]);

        // Deref to &[Token]
        assert_eq!(tokens.len(), 3);
        assert_eq!(tokens[1], 20);
        let slice: &[Token] = &tokens;
        assert_eq!(slice, &[10, 20, 30]);

        // AsRef<[Token]>
        let as_ref_slice: &[Token] = tokens.as_ref();
        assert_eq!(as_ref_slice, &[10, 20, 30]);

        // Borrow<[Token]>
        let borrowed_slice: &[Token] = std::borrow::Borrow::borrow(&tokens);
        assert_eq!(borrowed_slice, &[10, 20, 30]);
    }

    #[test]
    fn test_tokens_into_sequence() {
        let tokens = Tokens::from(vec![1, 2, 3, 4, 5]);
        let seq = tokens.into_sequence(3, Some(TEST_SALT_HASH));
        assert_eq!(seq.blocks().len(), 1);
        assert_eq!(seq.blocks[0].tokens().as_ref(), &[1, 2, 3]);
        assert_eq!(seq.current_block().tokens().as_ref(), &[4, 5]);
        assert_eq!(seq.salt_hash(), TEST_SALT_HASH);
    }

    #[test]
    fn test_partial_block_ops() {
        let mut partial = PartialTokenBlock::create_sequence_root(3, TEST_SALT_HASH);
        assert_eq!(partial.len(), 0);
        assert_eq!(partial.remaining(), 3);
        assert!(partial.is_empty());

        // Push tokens
        assert!(partial.push_token(1).is_ok());
        assert_eq!(partial.len(), 1);
        assert_eq!(partial.remaining(), 2);
        let remaining = partial.push_tokens(Tokens::from(vec![2, 3, 4]));
        assert_eq!(partial.len(), 3);
        assert_eq!(partial.remaining(), 0);
        assert_eq!(remaining.as_ref(), &[4]); // Token 4 didn't fit
        assert_eq!(partial.tokens().as_ref(), &[1, 2, 3]);

        // Push when full
        assert_eq!(partial.push_token(5), Err(TokenBlockError::Full));
        let remaining_full = partial.push_tokens(Tokens::from(vec![5]));
        assert_eq!(remaining_full.as_ref(), &[5]);

        // Pop tokens
        assert!(partial.pop_token().is_ok());
        assert_eq!(partial.len(), 2);
        assert_eq!(partial.tokens().as_ref(), &[1, 2]);
        assert!(partial.pop_tokens(2).is_ok());
        assert!(partial.is_empty());

        // Pop when empty
        assert_eq!(partial.pop_token(), Err(TokenBlockError::Empty));
        assert_eq!(
            partial.pop_tokens(1),
            Err(TokenBlockError::InsufficientTokens)
        );

        // Commit incomplete
        assert!(partial.push_token(10).is_ok());
        assert_eq!(partial.commit(), Err(TokenBlockError::Incomplete));

        // Commit complete
        assert!(partial.push_token(11).is_ok());
        assert!(partial.push_token(12).is_ok());
        assert_eq!(partial.len(), 3);
        let commit_result = partial.commit();
        assert!(commit_result.is_ok());
        let committed_block = commit_result.unwrap();
        assert_eq!(committed_block.tokens().as_ref(), &[10, 11, 12]);

        // Check state after commit (partial block is now the next one)
        assert!(partial.is_empty());
        assert_eq!(
            partial.parent_sequence_hash,
            Some(committed_block.sequence_hash())
        );
        assert_eq!(partial.block_size, 3);
    }

    #[test]
    fn test_token_block_creation_and_hashes() {
        let salt = TEST_SALT_HASH;
        let tokens1 = Tokens::from(vec![1, 2, 3, 4]);
        let chunk1 = TokenBlockChunk::new(tokens1.clone(), salt);
        let block1 = TokenBlock::from_chunk(chunk1, None);

        assert_eq!(block1.tokens(), &tokens1);
        assert_eq!(block1.salt_hash(), salt);
        assert_eq!(block1.parent_sequence_hash(), None);
        assert_eq!(block1.block_hash(), HASH_1_4);
        assert_eq!(block1.sequence_hash(), SEQ_HASH_1_4); // First block seq_hash == block_hash

        let tokens2 = Tokens::from(vec![5, 6, 7, 8]);
        let chunk2 = TokenBlockChunk::new(tokens2.clone(), salt);
        let block2 = TokenBlock::from_chunk(chunk2, block1.parent_sequence_hash()); // Incorrect parent
                                                                                    // Sequence hash should differ if parent is wrong
        assert_ne!(block2.sequence_hash(), SEQ_HASH_5_8);

        let chunk2_correct = TokenBlockChunk::new(tokens2.clone(), salt);
        let block2_correct = TokenBlock::from_chunk(chunk2_correct, Some(block1.sequence_hash()));

        assert_eq!(block2_correct.tokens(), &tokens2);
        assert_eq!(block2_correct.salt_hash(), salt);
        assert_eq!(
            block2_correct.parent_sequence_hash(),
            Some(block1.sequence_hash())
        );
        assert_eq!(block2_correct.block_hash(), HASH_5_8);
        assert_eq!(block2_correct.sequence_hash(), SEQ_HASH_5_8);
    }

    #[test]
    fn test_new_sequence() {
        // Empty initial tokens
        let seq_empty = create_test_sequence(&[], 4, Some(TEST_SALT_HASH));
        assert!(seq_empty.blocks().is_empty());
        assert!(seq_empty.current_block().is_empty());
        assert_eq!(seq_empty.total_tokens(), 0);
        assert_eq!(seq_empty.salt_hash(), TEST_SALT_HASH);
        assert_eq!(seq_empty.current_block().parent_sequence_hash, None);

        // Less than one block
        let seq_partial = create_test_sequence(&[1, 2], 4, Some(TEST_SALT_HASH));
        assert!(seq_partial.blocks().is_empty());
        assert_eq!(seq_partial.current_block().tokens().as_ref(), &[1, 2]);
        assert_eq!(seq_partial.total_tokens(), 2);
        assert_eq!(seq_partial.current_block().parent_sequence_hash, None);

        // Exactly one block
        let seq_one_block = create_test_sequence(&[1, 2, 3, 4], 4, Some(TEST_SALT_HASH));
        assert_eq!(seq_one_block.blocks().len(), 1);
        assert!(seq_one_block.current_block().is_empty());
        assert_eq!(seq_one_block.total_tokens(), 4);
        assert_eq!(seq_one_block.blocks[0].tokens().as_ref(), &[1, 2, 3, 4]);
        assert_eq!(seq_one_block.blocks[0].sequence_hash(), SEQ_HASH_1_4);
        assert_eq!(
            seq_one_block.current_block().parent_sequence_hash,
            Some(SEQ_HASH_1_4)
        );

        // More than one block
        let seq_multi = create_test_sequence(&[1, 2, 3, 4, 5, 6, 7, 8, 9], 4, Some(TEST_SALT_HASH));
        assert_eq!(seq_multi.blocks().len(), 2);
        assert_eq!(seq_multi.current_block().tokens().as_ref(), &[9]);
        assert_eq!(seq_multi.total_tokens(), 9);
        assert_eq!(seq_multi.blocks[0].sequence_hash(), SEQ_HASH_1_4);
        assert_eq!(seq_multi.blocks[1].sequence_hash(), SEQ_HASH_5_8);
        assert_eq!(
            seq_multi.current_block().parent_sequence_hash,
            Some(SEQ_HASH_5_8)
        );

        // Test tokens_at across blocks and partial block
        assert_eq!(seq_multi.tokens_at(0..4).as_ref(), &[1, 2, 3, 4]); // First complete block
        assert_eq!(seq_multi.tokens_at(4..8).as_ref(), &[5, 6, 7, 8]); // Second complete block
        assert_eq!(seq_multi.tokens_at(8..9).as_ref(), &[9]); // Current partial block
        assert_eq!(seq_multi.tokens_at(2..6).as_ref(), &[3, 4, 5, 6]); // Spanning blocks
        assert_eq!(seq_multi.tokens_at(6..9).as_ref(), &[7, 8, 9]); // Spanning to partial
        assert_eq!(seq_multi.tokens_at(5..5).as_ref(), &[0u32; 0]); // Empty range
        assert_eq!(seq_multi.tokens_at(10..15).as_ref(), &[0u32; 0]); // Out of bounds

        // No salt hash
        let seq_no_salt = create_test_sequence(&[1, 2, 3, 4, 5], 4, None);
        assert_eq!(seq_no_salt.salt_hash(), 0);
        assert_eq!(seq_no_salt.blocks().len(), 1);
        assert_ne!(seq_no_salt.blocks[0].block_hash(), HASH_1_4); // Hash differs with salt 0
        assert_eq!(seq_no_salt.current_block().tokens().as_ref(), &[5]);
    }

    #[test]
    #[should_panic]
    fn test_new_sequence_zero_block_size() {
        let _ = create_test_sequence(&[1], 0, None);
    }

    #[test]
    fn test_append_single_token() {
        let mut sequence =
            create_test_sequence(&[1, 2, 3, 4, 5, 6, 7, 8, 9, 10], 4, Some(TEST_SALT_HASH));
        assert_eq!(sequence.blocks().len(), 2);
        assert_eq!(sequence.current_block().tokens.len(), 2);
        assert_eq!(sequence.current_block().tokens, vec![9, 10]);
        assert_eq!(
            sequence.current_block().parent_sequence_hash,
            Some(SEQ_HASH_5_8)
        );

        // Append token 11 - should not complete a block
        let completed_idx = sequence.append(11).unwrap();
        assert_eq!(completed_idx, None);
        assert_eq!(sequence.blocks().len(), 2);
        assert_eq!(sequence.current_block().tokens.as_ref(), &[9, 10, 11]);

        // Append token 12 - should complete block 2 (index 2)
        let completed_idx = sequence.append(12).unwrap();
        assert_eq!(completed_idx, None); // Lazy commit: extend returns None
        assert_eq!(sequence.blocks().len(), 2); // Block 2 not added yet
        assert_eq!(sequence.current_block.tokens.as_ref(), &[9, 10, 11, 12]); // Current block is now full
        assert_eq!(sequence.current_block.remaining(), 0);
        assert_eq!(
            sequence.current_block().parent_sequence_hash,
            Some(SEQ_HASH_5_8)
        ); // Still linked to block 1

        // Append token 13 - should not complete a block
        // NOW appending 13 should first commit block 2, then add 13 to the new current
        let completed_idx_13 = sequence.append(13).unwrap();
        assert_eq!(completed_idx_13, Some(2)); // Block 2 (index 2) was completed by this append
        assert_eq!(sequence.blocks.len(), 3); // Now 3 blocks committed
        assert_eq!(sequence.blocks[2].tokens().as_ref(), &[9, 10, 11, 12]); // Verify committed block 2
        assert_eq!(sequence.blocks[2].sequence_hash(), SEQ_HASH_9_12);
        assert_eq!(sequence.current_block.tokens.as_ref(), &[13]); // New current block has 13
        assert_eq!(sequence.current_block.remaining(), 3);
        assert_eq!(
            sequence.current_block.parent_sequence_hash,
            Some(SEQ_HASH_9_12)
        ); // Linked to new block 2
    }

    #[test]
    fn test_extend() {
        let block_size = 4;
        let salt_hash = Some(TEST_SALT_HASH);

        // Case 1: Extend less than block size
        let mut seq1 = create_test_sequence(&[], block_size, salt_hash);
        let tokens1 = Tokens::from(vec![1, 2]);
        let completed1 = seq1.extend(tokens1).unwrap();
        assert_eq!(completed1, None); // No blocks completed
        assert_eq!(seq1.blocks.len(), 0);
        assert_eq!(seq1.current_block.tokens.as_ref(), &[1, 2]);
        assert_eq!(seq1.current_block.remaining(), 2);

        // Case 2: Extend exactly block size
        let mut seq2 = create_test_sequence(&[], block_size, salt_hash);
        let tokens2 = Tokens::from(vec![1, 2, 3, 4]);
        let completed2 = seq2.extend(tokens2).unwrap();
        assert_eq!(completed2, None); // Block is full but not committed yet
        assert_eq!(seq2.blocks.len(), 0); // No blocks committed
        assert_eq!(seq2.current_block.tokens.as_ref(), &[1, 2, 3, 4]); // Current block is full
        assert_eq!(seq2.current_block.remaining(), 0);
        assert_eq!(seq2.current_block.parent_sequence_hash, None); // Still the root block

        // Case 3: Extend more than block size, less than two blocks
        let mut seq3 = create_test_sequence(&[], block_size, salt_hash);
        let tokens3 = Tokens::from(vec![1, 2, 3, 4, 5, 6]);
        let completed3 = seq3.extend(tokens3).unwrap();
        assert_eq!(completed3, Some(0..1)); // Block at index 0 completed
        assert_eq!(seq3.blocks.len(), 1);
        assert_eq!(seq3.current_block.tokens.as_ref(), &[5, 6]); // Partial block has remainder
        assert_eq!(seq3.blocks[0].tokens().as_ref(), &[1, 2, 3, 4]);
        assert_eq!(seq3.current_block.parent_sequence_hash, Some(SEQ_HASH_1_4));
        assert_eq!(seq3.current_block.remaining(), 2);

        // Case 4: Extend exactly two blocks
        let mut seq4 = create_test_sequence(&[], block_size, salt_hash);
        let tokens4 = Tokens::from(vec![1, 2, 3, 4, 5, 6, 7, 8]);
        let completed4 = seq4.extend(tokens4).unwrap();
        assert_eq!(completed4, Some(0..1)); // Only block 0 is committed
        assert_eq!(seq4.blocks.len(), 1); // Only 1 block committed
        assert_eq!(seq4.current_block.tokens.as_ref(), &[5, 6, 7, 8]); // Current block holds the second block's tokens
        assert_eq!(seq4.current_block.remaining(), 0); // Current block is full
        assert_eq!(seq4.blocks[0].tokens().as_ref(), &[1, 2, 3, 4]);
        assert_eq!(seq4.blocks[0].sequence_hash(), SEQ_HASH_1_4);
        assert_eq!(seq4.current_block.parent_sequence_hash, Some(SEQ_HASH_1_4)); // Parent is the first block

        // Case 5: Extend multiple times, completing blocks across calls
        let mut seq5 = create_test_sequence(&[], block_size, salt_hash);
        let tokens5a = Tokens::from(vec![1, 2]);
        let completed5a = seq5.extend(tokens5a).unwrap();
        assert_eq!(completed5a, None);
        assert_eq!(seq5.blocks.len(), 0);
        assert_eq!(seq5.current_block.tokens.as_ref(), &[1, 2]);

        let tokens5b = Tokens::from(vec![3, 4, 5]);
        let completed5b = seq5.extend(tokens5b).unwrap();
        assert_eq!(completed5b, Some(0..1)); // Block at index 0 completed
        assert_eq!(seq5.blocks.len(), 1);
        assert_eq!(seq5.current_block.tokens.as_ref(), &[5]);
        assert_eq!(seq5.blocks[0].tokens().as_ref(), &[1, 2, 3, 4]);
        assert_eq!(seq5.current_block.parent_sequence_hash, Some(SEQ_HASH_1_4));
        assert_eq!(seq5.current_block.remaining(), 3);

        let tokens5c = Tokens::from(vec![6, 7, 8, 9, 10]);
        let completed5c = seq5.extend(tokens5c).unwrap();
        assert_eq!(completed5c, Some(1..2)); // Block at index 1 completed
        assert_eq!(seq5.blocks.len(), 2);
        assert_eq!(seq5.current_block.tokens.as_ref(), &[9, 10]);
        assert_eq!(seq5.blocks[1].tokens().as_ref(), &[5, 6, 7, 8]);
        assert_eq!(seq5.current_block.parent_sequence_hash, Some(SEQ_HASH_5_8));
        assert_eq!(seq5.current_block.remaining(), 2);

        // Case 6: Extend empty tokens
        let mut seq6 = create_test_sequence(&[1], block_size, salt_hash);
        let completed6 = seq6.extend(Tokens::default()).unwrap();
        assert_eq!(completed6, None);
        assert_eq!(seq6.blocks.len(), 0);
        assert_eq!(seq6.current_block.tokens.as_ref(), &[1]);
        assert_eq!(seq6.total_tokens(), 1);

        // Case 7: Extend fills current exactly, no remainder
        let mut seq7 = create_test_sequence(&[1, 2], block_size, salt_hash);
        let tokens7 = Tokens::from(vec![3, 4]);
        let completed7 = seq7.extend(tokens7).unwrap();
        assert_eq!(completed7, None); // Block is full but not committed yet
        assert_eq!(seq7.blocks.len(), 0);
        assert_eq!(seq7.current_block.tokens.as_ref(), &[1, 2, 3, 4]); // Current block is full
        assert_eq!(seq7.current_block.remaining(), 0);
        assert_eq!(seq7.total_tokens(), 4);
        assert_eq!(seq7.current_block.parent_sequence_hash, None); // Still the root block

        // Test tokens_at extraction
        assert_eq!(seq7.tokens_at(0..2).as_ref(), &[1, 2]);
        assert_eq!(seq7.tokens_at(1..3).as_ref(), &[2, 3]);
        assert_eq!(seq7.tokens_at(0..4).as_ref(), &[1, 2, 3, 4]);
        assert_eq!(seq7.tokens_at(2..2).as_ref(), &[0u32; 0]); // Empty range
    }

    #[test]
    fn test_truncate() {
        let block_size = 4;
        let salt_hash = Some(TEST_SALT_HASH);
        let initial_tokens = &[1, 2, 3, 4, 5, 6, 7, 8, 9, 10]; // 10 tokens

        // Case 1: Truncate within current block (len 9)
        let mut seq1 = create_test_sequence(initial_tokens, block_size, salt_hash);
        assert!(seq1.truncate(9).is_ok());
        assert_eq!(seq1.total_tokens(), 9);
        assert_eq!(seq1.blocks().len(), 2);
        assert_eq!(seq1.current_block().tokens.as_ref(), &[9]);
        assert_eq!(
            seq1.current_block().parent_sequence_hash,
            Some(SEQ_HASH_5_8)
        );

        // Case 2: Truncate to exact block boundary (len 8)
        let mut seq2 = create_test_sequence(initial_tokens, block_size, salt_hash);
        assert!(seq2.truncate(8).is_ok());
        assert_eq!(seq2.total_tokens(), 8);
        assert_eq!(seq2.blocks().len(), 2);
        assert!(seq2.current_block().tokens.is_empty());
        assert_eq!(
            seq2.current_block().parent_sequence_hash,
            Some(SEQ_HASH_5_8)
        );

        // Case 3: Truncate into last full block (len 7)
        let mut seq3 = create_test_sequence(initial_tokens, block_size, salt_hash);
        assert!(seq3.truncate(7).is_ok());
        assert_eq!(seq3.total_tokens(), 7);
        assert_eq!(seq3.blocks().len(), 1); // Block [5,6,7,8] removed conceptually
        assert_eq!(seq3.current_block().tokens.as_ref(), &[5, 6, 7]); // Kept 3 from [5,6,7,8]
        assert_eq!(
            seq3.current_block().parent_sequence_hash,
            Some(SEQ_HASH_1_4)
        ); // Parent is hash of [1,2,3,4]
        assert_eq!(seq3.blocks()[0].tokens().as_ref(), &[1, 2, 3, 4]);

        // Case 4: Truncate removing full block(s) exactly (len 4)
        let mut seq4 = create_test_sequence(initial_tokens, block_size, salt_hash);
        assert!(seq4.truncate(4).is_ok());
        assert_eq!(seq4.total_tokens(), 4);
        assert_eq!(seq4.blocks().len(), 1); // Block [5,6,7,8] removed
        assert!(seq4.current_block().tokens.is_empty()); // New partial based on block [1,2,3,4]
        assert_eq!(
            seq4.current_block().parent_sequence_hash,
            Some(SEQ_HASH_1_4)
        );
        assert_eq!(seq4.blocks()[0].tokens().as_ref(), &[1, 2, 3, 4]);

        // Case 5: Truncate into first block (len 3)
        let mut seq5 = create_test_sequence(initial_tokens, block_size, salt_hash);
        assert!(seq5.truncate(3).is_ok());
        assert_eq!(seq5.total_tokens(), 3);
        assert!(seq5.blocks().is_empty()); // Both blocks removed conceptually
        assert_eq!(seq5.current_block().tokens.as_ref(), &[1, 2, 3]); // Kept 3 from [1,2,3,4]
        assert_eq!(seq5.current_block().parent_sequence_hash, None); // No parent

        // Case 6: Truncate to zero length (len 0)
        let mut seq6 = create_test_sequence(initial_tokens, block_size, salt_hash);
        assert!(seq6.truncate(0).is_ok());
        assert_eq!(seq6.total_tokens(), 0);
        assert!(seq6.blocks().is_empty());
        assert!(seq6.current_block().tokens.is_empty());
        assert_eq!(seq6.current_block().parent_sequence_hash, None);

        // Case 7: Truncate to length greater than current (len 11)
        let mut seq7 = create_test_sequence(initial_tokens, block_size, salt_hash);
        let original_state = (seq7.blocks.clone(), seq7.current_block.tokens.clone()); // Clone for state check
        assert!(seq7.truncate(11).is_ok()); // Should have no effect
        assert_eq!(seq7.total_tokens(), 10);
        assert_eq!(seq7.blocks, original_state.0);
        assert_eq!(seq7.current_block.tokens, original_state.1);

        // Case 8: Truncate to current length (len 10)
        let mut seq8 = create_test_sequence(initial_tokens, block_size, salt_hash);
        let original_state = (seq8.blocks.clone(), seq8.current_block.tokens.clone());
        assert!(seq8.truncate(10).is_ok());
        assert_eq!(seq8.total_tokens(), 10);
        assert_eq!(seq8.blocks, original_state.0);
        assert_eq!(seq8.current_block.tokens, original_state.1);

        // Case 9: Truncate an empty sequence to 0
        let mut seq9 = create_test_sequence(&[], block_size, salt_hash);
        assert!(seq9.truncate(0).is_ok());
        assert_eq!(seq9.total_tokens(), 0);
        assert!(seq9.blocks().is_empty());
        assert!(seq9.current_block().tokens.is_empty());

        // Case 10: Truncate on exact block boundary when current is empty (len 4)
        let tokens10 = &[1, 2, 3, 4, 5, 6, 7, 8]; // 8 tokens
        let mut seq10 = create_test_sequence(tokens10, block_size, salt_hash);
        assert_eq!(seq10.total_tokens(), 8);
        assert!(seq10.current_block().is_empty());
        assert!(seq10.truncate(4).is_ok()); // Remove block [5, 6, 7, 8]
        assert_eq!(seq10.total_tokens(), 4);
        assert_eq!(seq10.blocks().len(), 1);
        assert!(seq10.current_block().tokens.is_empty());
        assert_eq!(
            seq10.current_block().parent_sequence_hash,
            Some(SEQ_HASH_1_4)
        );

        // Case 11: Truncate into first block when current is empty (len 3)
        let tokens11 = &[1, 2, 3, 4, 5, 6, 7, 8]; // 8 tokens
        let mut seq11 = create_test_sequence(tokens11, block_size, salt_hash);
        assert!(seq11.truncate(3).is_ok()); // Pop block [5,6,7,8] + 1 from [1,2,3,4]
        assert_eq!(seq11.total_tokens(), 3);
        assert!(seq11.blocks().is_empty());
        assert_eq!(seq11.current_block().tokens.as_ref(), &[1, 2, 3]); // Kept 3 from [1,2,3,4]
        assert_eq!(seq11.current_block().parent_sequence_hash, None);
    }

    #[test]
    fn test_unwind() {
        let block_size = 4;
        let salt_hash = Some(TEST_SALT_HASH);
        let initial_tokens = &[1, 2, 3, 4, 5, 6, 7, 8, 9, 10]; // 10 tokens

        // Unwind 0
        let mut seq = create_test_sequence(initial_tokens, block_size, salt_hash);
        assert!(seq.unwind(0).is_ok());
        assert_eq!(seq.total_tokens(), 10);

        // Unwind 1
        let mut seq = create_test_sequence(initial_tokens, block_size, salt_hash);
        assert!(seq.unwind(1).is_ok());
        assert_eq!(seq.total_tokens(), 9);
        assert_eq!(seq.current_block.tokens.as_ref(), &[9]);

        // Unwind 3 (crosses boundary)
        let mut seq = create_test_sequence(initial_tokens, block_size, salt_hash);
        assert!(seq.unwind(3).is_ok());
        assert_eq!(seq.total_tokens(), 7);
        assert_eq!(seq.blocks.len(), 1);
        assert_eq!(seq.current_block.tokens.as_ref(), &[5, 6, 7]);

        // Unwind all (10)
        let mut seq = create_test_sequence(initial_tokens, block_size, salt_hash);
        assert!(seq.unwind(10).is_ok());
        assert_eq!(seq.total_tokens(), 0);
        assert!(seq.blocks.is_empty());
        assert!(seq.current_block.is_empty());

        // Unwind more than available (11)
        let mut seq = create_test_sequence(initial_tokens, block_size, salt_hash);
        assert_eq!(seq.unwind(11), Err(TokenBlockError::InsufficientTokens));
        assert_eq!(seq.total_tokens(), 10); // State unchanged

        // Unwind from empty
        let mut seq_empty = create_test_sequence(&[], block_size, salt_hash);
        assert_eq!(
            seq_empty.unwind(1),
            Err(TokenBlockError::InsufficientTokens)
        );
    }

    #[test]
    fn test_pop() {
        let block_size = 4;
        let salt_hash = Some(TEST_SALT_HASH);
        let initial_tokens = &[1, 2, 3, 4, 5, 6, 7, 8, 9, 10]; // 10 tokens

        let mut seq = create_test_sequence(initial_tokens, block_size, salt_hash);

        // Pop 10
        assert_eq!(seq.pop(), Some(10));
        assert_eq!(seq.total_tokens(), 9);
        assert_eq!(seq.current_block.tokens.as_ref(), &[9]);
        assert_eq!(seq.blocks.len(), 2);

        // Pop 9
        assert_eq!(seq.pop(), Some(9));
        assert_eq!(seq.total_tokens(), 8);
        assert!(seq.current_block.is_empty());
        assert_eq!(seq.blocks.len(), 2);
        assert_eq!(seq.current_block.parent_sequence_hash, Some(SEQ_HASH_5_8));

        // Pop 8 (crosses boundary)
        assert_eq!(seq.pop(), Some(8));
        assert_eq!(seq.total_tokens(), 7);
        assert_eq!(seq.current_block.tokens.as_ref(), &[5, 6, 7]);
        assert_eq!(seq.blocks.len(), 1);
        assert_eq!(seq.current_block.parent_sequence_hash, Some(SEQ_HASH_1_4));

        // Pop remaining partial (7, 6, 5)
        assert_eq!(seq.pop(), Some(7));
        assert_eq!(seq.pop(), Some(6));
        assert_eq!(seq.pop(), Some(5));
        assert_eq!(seq.total_tokens(), 4);
        assert!(seq.current_block.is_empty());
        assert_eq!(seq.blocks.len(), 1);
        assert_eq!(seq.current_block.parent_sequence_hash, Some(SEQ_HASH_1_4));

        // Pop 4 (crosses boundary)
        assert_eq!(seq.pop(), Some(4));
        assert_eq!(seq.total_tokens(), 3);
        assert_eq!(seq.current_block.tokens.as_ref(), &[1, 2, 3]);
        assert!(seq.blocks.is_empty());
        assert_eq!(seq.current_block.parent_sequence_hash, None);

        // Pop 3, 2, 1
        assert_eq!(seq.pop(), Some(3));
        assert_eq!(seq.pop(), Some(2));
        assert_eq!(seq.pop(), Some(1));
        assert_eq!(seq.total_tokens(), 0);
        assert!(seq.current_block.is_empty());
        assert!(seq.blocks.is_empty());

        // Pop from empty
        assert_eq!(seq.pop(), None);
        assert_eq!(seq.total_tokens(), 0);
    }

    #[test]
    fn test_total_tokens() {
        let block_size = 3;
        let salt_hash = Some(TEST_SALT_HASH);

        let mut seq = create_test_sequence(&[], block_size, salt_hash);
        assert_eq!(seq.total_tokens(), 0);

        seq.extend(Tokens::from(vec![1, 2])).unwrap();
        assert_eq!(seq.total_tokens(), 2);

        seq.append(3).unwrap(); // Completes block 0
        assert_eq!(seq.total_tokens(), 3);

        seq.extend(Tokens::from(vec![4, 5, 6, 7])).unwrap(); // Completes block 1, partial [7]
        assert_eq!(seq.total_tokens(), 7);

        seq.pop().unwrap(); // Removes 7
        assert_eq!(seq.total_tokens(), 6);

        seq.truncate(4).unwrap(); // Keep [1,2,3,4]
        assert_eq!(seq.total_tokens(), 4);

        seq.unwind(2).unwrap(); // Keep [1,2]
        assert_eq!(seq.total_tokens(), 2);
    }

    #[test]
    fn test_push_tokens_partial_block() {
        let mut partial = PartialTokenBlock::create_sequence_root(4, 1337);

        let tokens = Tokens(vec![1, 2, 3, 4, 5, 6, 7, 8, 9, 10]);

        let remaining = partial.push_tokens(tokens);
        assert_eq!(partial.tokens.len(), 4);
        assert_eq!(remaining.len(), 6);
    }
}<|MERGE_RESOLUTION|>--- conflicted
+++ resolved
@@ -517,7 +517,7 @@
             blocks,
             current_block,
             salt_hash,
-            block_size,
+            block_size: block_size as usize,
         }
     }
 
@@ -723,7 +723,7 @@
     pub fn reset(&mut self) {
         self.blocks.clear();
         self.current_block =
-            PartialTokenBlock::create_sequence_root(self.block_size, self.salt_hash);
+            PartialTokenBlock::create_sequence_root(self.block_size as u32, self.salt_hash);
     }
 
     /// Removes the last token from the sequence and returns it, or [`None`] if it is empty.
@@ -810,8 +810,8 @@
     /// Returns the total number of tokens in the sequence (sum of tokens in all completed blocks
     /// plus tokens in the current partial block).
     pub fn total_tokens(&self) -> usize {
-<<<<<<< HEAD
-        (self.blocks.len() * self.block_size) + self.current_block.len()
+        let block_size = self.current_block.block_size as usize;
+        (self.blocks.len() * block_size) + self.current_block.len()
     }
 
     /// Extract the token with the range
@@ -844,10 +844,6 @@
         }
 
         Tokens::from(result)
-=======
-        let block_size = self.current_block.block_size as usize;
-        (self.blocks.len() * block_size) + self.current_block.len()
->>>>>>> ee86bad3
     }
 
     /// Splits a [`Tokens`] object into a vector of completed blocks and a final partial block.
