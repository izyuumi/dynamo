--- conflicted
+++ resolved
@@ -483,13 +483,8 @@
     anyhow::bail!("failed to create layout");
 }
 
-<<<<<<< HEAD
-#[expect(clippy::type_complexity)]
+#[expect(clippy::type_complexity, clippy::too_many_arguments)]
 pub(crate) fn create_block_pool<S: Storage + NixlRegisterableStorage, M: BlockMetadata>(
-=======
-#[expect(clippy::type_complexity, clippy::too_many_arguments)]
-fn create_block_pool<S: Storage + NixlRegisterableStorage, M: BlockMetadata>(
->>>>>>> fc5ddd2f
     layout: Arc<dyn NixlLayout<StorageType = S>>,
     block_set_idx: usize,
     cancellation_token: CancellationToken,
