--- conflicted
+++ resolved
@@ -19,7 +19,6 @@
 use std::borrow::BorrowMut;
 use std::collections::HashMap;
 
-use super::protocols::WorkerSelectionResult;
 use super::WorkerSelector;
 use crate::kv_router::indexer::OverlapScores;
 pub use crate::kv_router::protocols::ForwardPassMetrics;
@@ -27,17 +26,7 @@
 use crate::kv_router::KvRouterConfig;
 use crate::kv_router::KV_HIT_RATE_SUBJECT;
 
-<<<<<<< HEAD
 use super::protocols::{KVHitRateEvent, WorkerDp, WorkerSelectionResult};
-use super::WorkerSelector;
-=======
-#[derive(Debug, Clone, Serialize, Deserialize)]
-pub struct KVHitRateEvent {
-    pub worker_id: i64,
-    pub isl_blocks: usize,
-    pub overlap_blocks: usize,
-}
->>>>>>> 9e8731e5
 
 #[derive(Debug, thiserror::Error)]
 pub enum KvSchedulerError {
@@ -277,14 +266,7 @@
                 - self.kv_router_config.waiting_requests_weight * normalized_waiting;
 
             tracing::trace!(
-<<<<<<< HEAD
                 "Formula for {worker_dp:?}: {logit:.3} = 2.0 * {score:.3} - {gpu_cache_usage:.3} - {normalized_waiting:.3}",
-=======
-                "Formula for {worker_id}: {logit:.3} = {:.1} * {score:.3} - {:.1} * {gpu_cache_usage:.3} - {:.1} * {normalized_waiting:.3}",
-                self.kv_router_config.overlap_score_weight,
-                self.kv_router_config.gpu_cache_usage_weight,
-                self.kv_router_config.waiting_requests_weight,
->>>>>>> 9e8731e5
             );
 
             // Track best workers
