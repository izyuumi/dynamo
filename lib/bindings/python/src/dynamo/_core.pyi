# SPDX-FileCopyrightText: Copyright (c) 2025 NVIDIA CORPORATION & AFFILIATES. All rights reserved.
# SPDX-License-Identifier: Apache-2.0
#
# Licensed under the Apache License, Version 2.0 (the "License");
# you may not use this file except in compliance with the License.
# You may obtain a copy of the License at
#
# http://www.apache.org/licenses/LICENSE-2.0
#
# Unless required by applicable law or agreed to in writing, software
# distributed under the License is distributed on an "AS IS" BASIS,
# WITHOUT WARRANTIES OR CONDITIONS OF ANY KIND, either express or implied.
# See the License for the specific language governing permissions and
# limitations under the License.

from typing import (
    Any,
    AsyncGenerator,
    AsyncIterator,
    Callable,
    Dict,
    List,
    Optional,
    Union,
)

def log_message(level: str, message: str, module: str, file: str, line: int) -> None:
    """
    Log a message from Python with file and line info
    """
    ...

class JsonLike:
    """
    Any PyObject which can be serialized to JSON
    """

    ...

RequestHandler = Callable[[JsonLike], AsyncGenerator[JsonLike, None]]

class DistributedRuntime:
    """
    The runtime object for dynamo applications
    """

    ...

    def namespace(self, name: str, path: str) -> Namespace:
        """
        Create a `Namespace` object
        """
        ...

    def etcd_client(self) -> Optional[EtcdClient]:
        """
        Get the `EtcdClient` object. Not available for static workers.
        """
        ...

    def shutdown(self) -> None:
        """
        Shutdown the runtime by triggering the cancellation token
        """
        ...
class EtcdClient:
    """
    Etcd is used for discovery in the DistributedRuntime
    """

    def primary_lease_id(self) -> int:
        """
        return the primary lease id.
        """
        ...

    async def kv_create(
        self, key: str, value: bytes, lease_id: Optional[int] = None
    ) -> None:
        """
        Atomically create a key in etcd, fail if the key already exists.
        """
        ...

    async def kv_create_or_validate(
        self, key: str, value: bytes, lease_id: Optional[int] = None
    ) -> None:
        """
        Atomically create a key if it does not exist, or validate the values are identical if the key exists.
        """
        ...

    async def kv_put(
        self, key: str, value: bytes, lease_id: Optional[int] = None
    ) -> None:
        """
        Put a key-value pair into etcd
        """
        ...

    async def kv_get_prefix(self, prefix: str) -> List[Dict[str, JsonLike]]:
        """
        Get all keys with a given prefix
        """
        ...

    async def revoke_lease(self, lease_id: int) -> None:
        """
        Revoke a lease
        """
        ...

class EtcdKvCache:
    """
    A cache for key-value pairs stored in etcd.
    """

    @staticmethod
    async def new(
        etcd_client: EtcdClient,
        prefix: str,
        initial_values: Dict[str, Union[str, bytes]]
    ) -> "EtcdKvCache":
        """
        Create a new EtcdKvCache instance.

        Args:
            etcd_client: The etcd client to use for operations
            prefix: The prefix to use for all keys in this cache.
                EtcdKvCache will continuously watch the changes of the keys under this prefix.
            initial_values: Initial key-value pairs to populate the cache with
                NOTE: if the key already exists, it won't be updated

        Returns:
            A new EtcdKvCache instance
        """
        ...

    async def get(self, key: str) -> Optional[bytes]:
        """
        Get a value from the cache.

        Args:
            key: The key to retrieve

        Returns:
            The value as bytes if found, None otherwise

        NOTE: this get is cheap because internally there is a cache that holds the latest kv pairs.
        To prevent race condition, there is a lock when reading/writing the internal cache.
        """
        ...

    async def get_all(self) -> Dict[str, bytes]:
        """
        Get all key-value pairs from the cache.

        Returns:
            A dictionary of all key-value pairs, with keys stripped of the prefix
            (i.e., in the same format as in `initial_values`.keys())
        """
        ...

    async def put(
        self,
        key: str,
        value: bytes,
        lease_id: Optional[int] = None
    ) -> None:
        """
        Put a key-value pair into the cache and etcd.

        Args:
            key: The key to store
            value: The value to store
            lease_id: Optional lease ID to associate with this key-value pair
        """
        ...

    async def delete(self, key: str) -> None:
        """
        Delete a key-value pair from the cache and etcd.
        """
        ...

    async def clear_all(self) -> None:
        """
        Delete all key-value pairs from the cache and etcd.
        """
        ...

class Namespace:
    """
    A namespace is a collection of components
    """

    ...

    def component(self, name: str) -> Component:
        """
        Create a `Component` object
        """
        ...

class Component:
    """
    A component is a collection of endpoints
    """

    ...

    def create_service(self) -> None:
        """
        Create a service
        """
        ...

    def endpoint(self, name: str) -> Endpoint:
        """
        Create an endpoint
        """
        ...

class Endpoint:
    """
    An Endpoint is a single API endpoint
    """

    ...

    async def serve_endpoint(self, handler: RequestHandler) -> None:
        """
        Serve an endpoint discoverable by all connected clients at
        `{{ namespace }}/components/{{ component_name }}/endpoints/{{ endpoint_name }}`
        """
        ...

    async def client(self) -> Client:
        """
        Create a `Client` capable of calling served instances of this endpoint
        """
        ...

    async def lease_id(self) -> int:
        """
        Return primary lease id. Currently, cannot set a different lease id.
        """
        ...

class Client:
    """
    A client capable of calling served instances of an endpoint
    """

    ...

    async def random(self, request: JsonLike) -> AsyncIterator[JsonLike]:
        """
        Pick a random instance of the endpoint and issue the request
        """
        ...

    async def round_robin(self, request: JsonLike) -> AsyncIterator[JsonLike]:
        """
        Pick the next instance of the endpoint in a round-robin fashion
        """
        ...

    async def direct(self, request: JsonLike, instance: str) -> AsyncIterator[JsonLike]:
        """
        Pick a specific instance of the endpoint
        """
        ...

class KvRouter:
    """
    A router will determine which worker should handle a given request.
    """

    ...

    def __init__(self, drt: DistributedRuntime, component: Component) -> None:
        """
        Create a `KvRouter` object that is associated with the `component`
        """

    def schedule(self, token_ids: List[int], lora_id: int) -> int:
        """
        Return the worker id that should handle the given token ids,
        exception will be raised if there is no worker available.
        """
        ...

class DisaggregatedRouter:
    """
    A router that determines whether to perform prefill locally or remotely based on
    sequence length thresholds.
    """

    def __init__(
        self,
        drt: DistributedRuntime,
        model_name: str,
        default_max_local_prefill_length: int,
    ) -> None:
        """
        Create a `DisaggregatedRouter` object.

        Args:
            drt: The distributed runtime instance
            model_name: Name of the model
            default_max_local_prefill_length: Default maximum sequence length that can be processed locally
        """
        ...

    def prefill_remote(self, prefill_length: int, prefix_hit_length: int) -> bool:
        """
        Determine if prefill should be performed remotely based on sequence lengths.

        Args:
            prefill_length: Total length of the sequence to prefill
            prefix_hit_length: Length of the prefix that was already processed

        Returns:
            True if prefill should be performed remotely, False otherwise
        """
        ...

    def update_value(self, max_local_prefill_length: int) -> None:
        """
        Update the maximum local prefill length threshold.

        Args:
            max_local_prefill_length: New maximum sequence length that can be processed locally
        """
        ...

    def get_model_name(self) -> str:
        """
        Get the name of the model associated with this router.

        Returns:
            The model name as a string
        """
        ...

def compute_block_hash_for_seq_py(tokens: List[int], kv_block_size: int) -> List[int]:
    """
    Compute block hashes for a sequence of tokens

    Args:
        tokens: List of token IDs
        kv_block_size: Size of each KV cache block

    Returns:
        List of block hashes as integers
    """
    ...

class WorkerMetricsPublisher:
    """
    A metrics publisher will provide metrics to the router.
    """

    ...

    def __init__(self) -> None:
        """
        Create a `WorkerMetricsPublisher` object
        """

    def create_service(self, component: Component) -> None:
        """
        Similar to Component.create_service, but only service created through
        this method will interact with KV router of the same component.
        """

    def publish(
        self,
        request_active_slots: int,
        request_total_slots: int,
        kv_active_blocks: int,
        kv_total_blocks: int,
        num_requests_waiting: int,
        gpu_cache_usage_perc: float,
        gpu_prefix_cache_hit_rate: float,
        data_parallel_rank: int = 0,
    ) -> None:
        """
        Update the KV metrics being reported.
        """
        ...

class ModelDeploymentCard:
    """
    A model deployment card is a collection of model information
    """

    ...

class OAIChatPreprocessor:
    """
    A preprocessor for OpenAI chat completions
    """

    ...

    async def start(self) -> None:
        """
        Start the preprocessor
        """
        ...

class Backend:
    """
    LLM Backend engine manages resources and concurrency for executing inference
    requests in LLM engines (trtllm, vllm, sglang etc)
    """

    ...

    async def start(self, handler: RequestHandler) -> None:
        """
        Start the backend engine and requests to the downstream LLM engine
        """
        ...

class OverlapScores:
    """
    A collection of prefix matching scores of workers for a given token ids.
    'scores' is a map of worker id to the score which is the number of matching blocks.
    """

    @property
    def scores(self) -> Dict[int, int]:
        """
        Map of worker_id to the score which is the number of matching blocks.

        Returns:
            Dictionary mapping worker IDs to their overlap scores
        """
        ...

    @property
    def frequencies(self) -> List[int]:
        """
        List of frequencies that the blocks have been accessed.
        Entries with value 0 are omitted.

        Returns:
            List of access frequencies for each block
        """
        ...

class RadixTree:
    """
    A RadixTree that tracks KV cache blocks and can find prefix matches for sequences.

    NOTE: This class is not thread-safe and should only be used from a single thread in Python.
    """

    def __init__(self, expiration_duration_secs: Optional[float] = None) -> None:
        """
        Create a new RadixTree instance.

        Args:
            expiration_duration_secs: Optional expiration duration in seconds for cached blocks.
                                    If None, blocks never expire.
        """
        ...

    def find_matches(
        self, sequence: List[int], early_exit: bool = False
    ) -> OverlapScores:
        """
        Find prefix matches for the given sequence of block hashes.

        Args:
            sequence: List of block hashes to find matches for
            early_exit: If True, stop searching after finding the first match

        Returns:
            OverlapScores containing worker matching scores and frequencies
        """
        ...

    def apply_event(self, worker_id: int, kv_cache_event_bytes: bytes) -> None:
        """
        Apply a KV cache event to update the RadixTree state.

        Args:
            worker_id: ID of the worker that generated the event
            kv_cache_event_bytes: Serialized KV cache event as bytes

        Raises:
            ValueError: If the event bytes cannot be deserialized
        """
        ...

    def remove_worker(self, worker_id: int) -> None:
        """
        Remove all blocks associated with a specific worker.

        Args:
            worker_id: ID of the worker to remove
        """
        ...

    def clear_all_blocks(self, worker_id: int) -> None:
        """
        Clear all blocks for a specific worker.

        Args:
            worker_id: ID of the worker whose blocks should be cleared
        """
        ...

class KvIndexer:
    """
    A KV Indexer that tracks KV Events emitted by workers. Events include add_block and remove_block.
    """

    ...

    def __init__(self, component: Component, block_size: int) -> None:
        """
        Create a `KvIndexer` object
        """

    def find_matches_for_request(
        self, token_ids: List[int], lora_id: int
    ) -> OverlapScores:
        """
        Return the overlapping scores of workers for the given token ids.
        """
        ...

    def block_size(self) -> int:
        """
        Return the block size of the KV Indexer.
        """
        ...

class KvRecorder:
    """
    A recorder for KV Router events.
    """

    ...

    def __init__(
        self,
        component: Component,
        output_path: Optional[str] = None,
        max_lines_per_file: Optional[int] = None,
        max_count: Optional[int] = None,
        max_time: Optional[float] = None,
    ) -> None:
        """
        Create a new KvRecorder instance.

        Args:
            component: The component to associate with this recorder
            output_path: Path to the JSONL file to write events to
            max_lines_per_file: Maximum number of lines per file before rotating to a new file
            max_count: Maximum number of events to record before shutting down
            max_time: Maximum duration in seconds to record before shutting down
        """
        ...

    def event_count(self) -> int:
        """
        Get the count of recorded events.

        Returns:
            The number of events recorded
        """
        ...

    def elapsed_time(self) -> float:
        """
        Get the elapsed time since the recorder was started.

        Returns:
            The elapsed time in seconds as a float
        """
        ...

    def replay_events(
        self,
        indexer: KvIndexer,
        timed: bool = False,
        max_count: Optional[int] = None,
        max_time: Optional[float] = None,
    ) -> int:
        """
        Populate an indexer with the recorded events.

        Args:
            indexer: The KvIndexer to populate with events
            timed: If true, events will be sent according to their recorded timestamps.
                If false, events will be sent without any delay in between.
            max_count: Maximum number of events to send before stopping
            max_time: Maximum duration in seconds to send events before stopping

        Returns:
            The number of events sent to the indexer
        """
        ...

    def shutdown(self) -> None:
        """
        Shutdown the recorder.
        """
        ...

class AggregatedMetrics:
    """
    A collection of metrics of the endpoints
    """

    ...

class KvMetricsAggregator:
    """
    A metrics aggregator will collect KV metrics of the endpoints.
    """

    ...

    def __init__(self, component: Component) -> None:
        """
        Create a `KvMetricsAggregator` object
        """

    def get_metrics(self) -> AggregatedMetrics:
        """
        Return the aggregated metrics of the endpoints.
        """
        ...

class KvEventPublisher:
    """
    A KV event publisher will publish KV events corresponding to the component.
    """

    ...

    def __init__(
        self, component: Component, worker_id: int, kv_block_size: int
    ) -> None:
        """
        Create a `KvEventPublisher` object
        """

    def publish_stored(
        self,
        event_id,
        int,
        token_ids: List[int],
        num_block_tokens: List[int],
        block_hashes: List[int],
        lora_id: int,
        parent_hash: Optional[int] = None,
    ) -> None:
        """
        Publish a KV stored event.
        """
        ...

    def publish_removed(self, event_id, int, block_hashes: List[int]) -> None:
        """
        Publish a KV removed event.
        """
        ...

class ZmqKvEventPublisherConfig:
    def __init__(
        self,
        worker_id: int,
        kv_block_size: int,
        zmq_endpoint: str = "tcp://127.0.0.1:5557",
        zmq_topic: str = ""
    ) -> None:
        """
        Configuration for the ZmqKvEventPublisher.

        :param worker_id: The worker ID.
        :param kv_block_size: The block size for the key-value store.
        :param zmq_endpoint: The ZeroMQ endpoint. Defaults to "tcp://127.0.0.1:5557".
        :param zmq_topic: The ZeroMQ topic to subscribe to. Defaults to an empty string.
        """
        ...

class ZmqKvEventPublisher:
    def __init__(self, component: Component, config: ZmqKvEventPublisherConfig) -> None:
        """
        Initializes a new ZmqKvEventPublisher instance.

        :param component: The component to be used.
        :param config: Configuration for the event publisher.
        """
        ...

    def shutdown(self) -> None:
        """
        Shuts down the event publisher, stopping any background tasks.
        """
        ...

class HttpService:
    """
    A HTTP service for dynamo applications.
    It is a OpenAI compatible http ingress into the Dynamo Distributed Runtime.
    """

    ...

class HttpError:
    """
    An error that occurred in the HTTP service
    """

    ...

class HttpAsyncEngine:
    """
    An async engine for a distributed Dynamo http service. This is an extension of the
    python based AsyncEngine that handles HttpError exceptions from Python and
    converts them to the Rust version of HttpError
    """

    ...

class ModelType:
    """What type of request this model needs: Chat, Component or Backend (pre-processed)"""
    ...

async def register_llm(model_type: ModelType, endpoint: Endpoint, model_path: str, model_name: Optional[str] = None, context_length: Optional[int] = None, kv_cache_block_size: Optional[int] = None) -> None:
    """Attach the model at path to the given endpoint, and advertise it as model_type"""
    ...

class NatsQueue:
    """
    A queue implementation using NATS JetStream for task distribution
    """

    def __init__(self, stream_name: str, nats_server: str, dequeue_timeout: float) -> None:
        """
        Create a new NatsQueue instance.

        Args:
            stream_name: Name of the NATS JetStream stream
            nats_server: URL of the NATS server
            dequeue_timeout: Default timeout in seconds for dequeue operations
        """
        ...

    async def connect(self) -> None:
        """
        Connect to the NATS server
        """
        ...

    async def ensure_connection(self) -> None:
        """
        Ensure connection to the NATS server, connecting if not already connected
        """
        ...

    async def close(self) -> None:
        """
        Close the connection to the NATS server
        """
        ...

    async def enqueue_task(self, task_data: bytes) -> None:
        """
        Enqueue a task to the NATS JetStream

        Args:
            task_data: The task data as bytes
        """
        ...

    async def dequeue_task(self, timeout: Optional[float] = None) -> Optional[bytes]:
        """
        Dequeue a task from the NATS JetStream

        Args:
            timeout: Optional timeout in seconds for this specific dequeue operation.
                    If None, uses the default timeout specified during initialization.

        Returns:
            The task data as bytes if available, None if no task is available
        """
        ...

    async def get_queue_size(self) -> int:
        """
        Get the current size of the queue

        Returns:
            The number of messages in the queue
        """
        ...

class Layer:
    """
    A KV cache block layer
    """

    ...

    def __dlpack__(self, stream: Optional[Any] = None, max_version: Optional[Any] = None, dl_device: Optional[Any] = None, copy: Optional[bool] = None) -> Any:
        """
        Get a dlpack capsule of the layer
        """
        ...

    def __dlpack_device__(self) -> Any:
        """
        Get the dlpack device of the layer
        """
        ...

class Block:
    """
    A KV cache block
    """

    ...

    def __len__(self) -> int:
        """
        Get the number of layers in the list
        """
        ...

    def __getitem__(self, index: int) -> Layer:
        """
        Get a layer by index
        """
        ...

    def __iter__(self) -> 'Block':
        """
        Get an iterator over the layers
        """
        ...

    def __next__(self) -> Block:
        """
        Get the next layer in the iterator
        """
        ...

    def to_list(self) -> List[Layer]:
        """
        Get a list of layers
        """
        ...

    def __dlpack__(self, stream: Optional[Any] = None, max_version: Optional[Any] = None, dl_device: Optional[Any] = None, copy: Optional[bool] = None) -> Any:
        """
        Get a dlpack capsule of the block
        Exception raised if the block is not contiguous
        """
        ...

    def __dlpack_device__(self) -> Any:
        """
        Get the dlpack device of the block
        """
        ...

class BlockList:
    """
    A list of KV cache blocks
    """

    ...

    def __len__(self) -> int:
        """
        Get the number of blocks in the list
        """
        ...

    def __getitem__(self, index: int) -> Block:
        """
        Get a block by index
        """
        ...

    def __iter__(self) -> 'BlockList':
        """
        Get an iterator over the blocks
        """
        ...

    def __next__(self) -> Block:
        """
        Get the next block in the iterator
        """
        ...

    def to_list(self) -> List[Block]:
        """
        Get a list of blocks
        """
        ...

class BlockManager:
    """
    A KV cache block manager
    """

    def __init__(
        self,
        worker_id: int,
        num_layer: int,
        page_size: int,
        inner_dim: int,
        dtype: Optional[str] = None,
        host_num_blocks: Optional[int] = None,
        device_num_blocks: Optional[int] = None,
        device_id: int = 0
    ) -> None:
        """
        Create a `BlockManager` object

        Parameters:
        -----------
        worker_id: int
            The worker ID for this block manager
        num_layer: int
            Number of layers in the model
        page_size: int
            Page size for blocks
        inner_dim: int
            Inner dimension size
        dtype: Optional[str]
            Data type (e.g., 'fp16', 'bf16', 'fp32'), defaults to 'fp16' if None
        host_num_blocks: Optional[int]
            Number of host blocks to allocate, None means no host blocks
        device_num_blocks: Optional[int]
            Number of device blocks to allocate, None means no device blocks
        device_id: int
            CUDA device ID, defaults to 0
        """
        ...

    def allocate_host_blocks_blocking(self, count: int) -> BlockList:
        """
        Allocate a list of host blocks (blocking call)

        Parameters:
        -----------
        count: int
            Number of blocks to allocate

        Returns:
        --------
        BlockList
            List of allocated blocks
        """
        ...

    async def allocate_host_blocks(self, count: int) -> BlockList:
        """
        Allocate a list of host blocks

        Parameters:
        -----------
        count: int
            Number of blocks to allocate

        Returns:
        --------
        BlockList
            List of allocated blocks
        """
        ...

    def allocate_device_blocks_blocking(self, count: int) -> BlockList:
        """
        Allocate a list of device blocks (blocking call)

        Parameters:
        -----------
        count: int
            Number of blocks to allocate

        Returns:
        --------
        BlockList
            List of allocated blocks
        """
        ...

    async def allocate_device_blocks(self, count: int) -> BlockList:
        """
        Allocate a list of device blocks

        Parameters:
        -----------
        count: int
            Number of blocks to allocate

        Returns:
        --------
        BlockList
            List of allocated blocks
        """
        ...

<<<<<<< HEAD
class KvbmCacheManager:
    """
    A KV cache manager for VLLM
    """

    def __init__(self, block_manager: BlockManager) -> None:
        ...


class KvbmRequest:
    """
    A request for KV cache
    """

    def __init__(self, request_id: int, tokens: List[int], block_size: int) -> None:
=======
class ZmqKvEventListener:
    """
    A ZMQ-based key-value cache event listener that operates independently
    of the dynamo runtime or event plane infrastructure.
    """

    def __init__(
        self, zmq_endpoint: str, zmq_topic: str, kv_block_size: int
    ) -> None:
        """
        Create a new ZmqKvEventListener instance.

        Args:
            zmq_endpoint: ZeroMQ endpoint to connect to (e.g., "tcp://127.0.0.1:5557")
            zmq_topic: ZeroMQ topic to subscribe to
            kv_block_size: Size of KV cache blocks
        """
        ...

    async def get_events(self) -> List[str]:
        """
        Get all available KV cache events from the ZMQ listener.

        Returns:
            List of JSON-serialized KV cache events as strings

        Raises:
            ValueError: If events cannot be serialized to JSON
        """
>>>>>>> 0b7cdf55
        ...<|MERGE_RESOLUTION|>--- conflicted
+++ resolved
@@ -1015,7 +1015,6 @@
         """
         ...
 
-<<<<<<< HEAD
 class KvbmCacheManager:
     """
     A KV cache manager for VLLM
@@ -1031,7 +1030,8 @@
     """
 
     def __init__(self, request_id: int, tokens: List[int], block_size: int) -> None:
-=======
+        ...
+
 class ZmqKvEventListener:
     """
     A ZMQ-based key-value cache event listener that operates independently
@@ -1061,5 +1061,4 @@
         Raises:
             ValueError: If events cannot be serialized to JSON
         """
->>>>>>> 0b7cdf55
         ...