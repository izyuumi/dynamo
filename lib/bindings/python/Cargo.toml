# SPDX-FileCopyrightText: Copyright (c) 2025 NVIDIA CORPORATION & AFFILIATES. All rights reserved.
# SPDX-License-Identifier: Apache-2.0
#
# Licensed under the Apache License, Version 2.0 (the "License");
# you may not use this file except in compliance with the License.
# You may obtain a copy of the License at
#
# http://www.apache.org/licenses/LICENSE-2.0
#
# Unless required by applicable law or agreed to in writing, software
# distributed under the License is distributed on an "AS IS" BASIS,
# WITHOUT WARRANTIES OR CONDITIONS OF ANY KIND, either express or implied.
# See the License for the specific language governing permissions and
# limitations under the License.

[workspace]
# empty workspace to exclude from top level workspace
# excluded due to pyo3 extension module build issues

[package]
name = "dynamo-py3"
version = "0.3.1"
edition = "2021"
authors = ["NVIDIA"]
license = "Apache-2.0"
homepage = "https://github.com/ai-dynamo/dynamo"
repository = "https://github.com/ai-dynamo/dynamo.git"

[lib]
path = "rust/lib.rs"
name = "_core"
# "cdylib" is necessary to produce a shared library for Python to import from.
# "rlib" is necessary to support doctests.
crate-type = ["cdylib", "rlib"]

[features]
default = ["block-manager"]
block-manager = ["dynamo-llm/block-manager", "dep:dlpark"]

[dependencies]
dynamo-llm = { path = "../../llm" }
dynamo-runtime = { path = "../../runtime" }

anyhow = { version = "1" }
async-openai = { version = "0.29.0" }
async-stream = { version = "0.3" }
async-trait = { version = "0.1" }
<<<<<<< HEAD
async-openai = "0.27.2"
derive-getters = "0.5"
=======
>>>>>>> ee86bad3
futures = { version = "0.3" }
once_cell = { version = "1.20.3" }
serde = { version = "1" }
serde_json = { version = "1.0.138" }
thiserror = { version = "2.0" }
tokio = { version = "1", features = ["full"] }
tokio-stream = { version = "0" }
tokio-util = { version = "0.7" }
tracing = { version = "0" }
tracing-subscriber = { version = "0.3", features = ["fmt", "env-filter"] }

# "extension-module" tells pyo3 we want to build an extension module (skips linking against libpython.so)
# "abi3-py39" tells pyo3 (and maturin) to build using the stable ABI with minimum Python version 3.9
pyo3 = { version = "0.23.4", default-features = false, features = [
  "macros",
  "experimental-async",
  "experimental-inspect",
  "extension-module",
  "py-clone",
] }

pyo3-async-runtimes = { version = "0.23.0", default-features = false, features = [
  "attributes",
  "testing",
  "tokio-runtime",
  "unstable-streams",
] }

pythonize = "0.23"

dlpark = { version = "0.5", features = ["pyo3", "half"], optional = true }

[dev-dependencies]
rstest = "0.25"<|MERGE_RESOLUTION|>--- conflicted
+++ resolved
@@ -45,11 +45,7 @@
 async-openai = { version = "0.29.0" }
 async-stream = { version = "0.3" }
 async-trait = { version = "0.1" }
-<<<<<<< HEAD
-async-openai = "0.27.2"
 derive-getters = "0.5"
-=======
->>>>>>> ee86bad3
 futures = { version = "0.3" }
 once_cell = { version = "1.20.3" }
 serde = { version = "1" }
