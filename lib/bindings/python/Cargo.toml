# SPDX-FileCopyrightText: Copyright (c) 2025 NVIDIA CORPORATION & AFFILIATES. All rights reserved.
# SPDX-License-Identifier: Apache-2.0
#
# Licensed under the Apache License, Version 2.0 (the "License");
# you may not use this file except in compliance with the License.
# You may obtain a copy of the License at
#
# http://www.apache.org/licenses/LICENSE-2.0
#
# Unless required by applicable law or agreed to in writing, software
# distributed under the License is distributed on an "AS IS" BASIS,
# WITHOUT WARRANTIES OR CONDITIONS OF ANY KIND, either express or implied.
# See the License for the specific language governing permissions and
# limitations under the License.

[workspace]
# empty workspace to exclude from top level workspace
# excluded due to pyo3 extension module build issues

[package]
name = "dynamo-py3"
version = "0.5.0"
edition = "2021"
authors = ["NVIDIA"]
license = "Apache-2.0"
homepage = "https://github.com/ai-dynamo/dynamo"
repository = "https://github.com/ai-dynamo/dynamo.git"

[lib]
path = "rust/lib.rs"
name = "_core"
# "cdylib" is necessary to produce a shared library for Python to import from.
# "rlib" is necessary to support doctests.
crate-type = ["cdylib", "rlib"]

[features]
default = []
block-manager = ["dynamo-llm/block-manager", "dep:dlpark", "dep:cudarc"]

[dependencies]
dynamo-llm = { path = "../../llm" }
dynamo-runtime = { path = "../../runtime" }
dynamo-parsers = { path = "../../parsers" }

anyhow = { version = "1" }
dynamo-async-openai = { path = "../../async-openai" }
async-stream = { version = "0.3" }
async-trait = { version = "0.1" }
derive-getters = "0.5"
either = { version = "1.13", features = ["serde"] }
futures = { version = "0.3" }
once_cell = { version = "1.20.3" }
serde = { version = "1" }
serde_json = { version = "1.0.138" }
thiserror = { version = "2.0" }
tokio = { version = "1.46", features = ["full"] }
tokio-stream = { version = "0" }
tokio-util = { version = "0.7", features = ["rt"] }
tracing = { version = "0"  }
tracing-subscriber = { version = "0.3", features = ["fmt", "env-filter"] }
uuid = { version = "1.17", features = ["v4", "serde"] }

# "extension-module" tells pyo3 we want to build an extension module (skips linking against libpython.so)
# "abi3-py39" tells pyo3 (and maturin) to build using the stable ABI with minimum Python version 3.9
pyo3 = { version = "0.23.4", default-features = false, features = [
  "macros",
  "experimental-async",
  "experimental-inspect",
  "extension-module",
  "py-clone",
] }

pyo3-async-runtimes = { version = "0.23.0", default-features = false, features = [
  "attributes",
  "testing",
  "tokio-runtime",
  "unstable-streams",
] }

pythonize = "0.23"

dlpark = { version = "0.5", features = ["pyo3", "half"], optional = true }
<<<<<<< HEAD

[profile.ci]
inherits = "dev"
debug = 0            # No debug symbols
opt-level = 1        # Some optimizations
codegen-units = 4    # Faster compilation
incremental = false  # Smaller artifacts, slower rebuild
=======
cudarc = { version = "0.16.2", features = ["cuda-12020"], optional = true }
prometheus = "0.14.0"


[dev-dependencies]
rstest = "0.25"
>>>>>>> 6dd33261
<|MERGE_RESOLUTION|>--- conflicted
+++ resolved
@@ -80,19 +80,15 @@
 pythonize = "0.23"
 
 dlpark = { version = "0.5", features = ["pyo3", "half"], optional = true }
-<<<<<<< HEAD
+cudarc = { version = "0.16.2", features = ["cuda-12020"], optional = true }
+prometheus = "0.14.0"
+
+[dev-dependencies]
+rstest = "0.25"
 
 [profile.ci]
 inherits = "dev"
 debug = 0            # No debug symbols
 opt-level = 1        # Some optimizations
 codegen-units = 4    # Faster compilation
-incremental = false  # Smaller artifacts, slower rebuild
-=======
-cudarc = { version = "0.16.2", features = ["cuda-12020"], optional = true }
-prometheus = "0.14.0"
-
-
-[dev-dependencies]
-rstest = "0.25"
->>>>>>> 6dd33261
+incremental = false  # Smaller artifacts, slower rebuild