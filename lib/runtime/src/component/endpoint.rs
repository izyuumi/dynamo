--- conflicted
+++ resolved
@@ -39,42 +39,17 @@
     stats_handler: Option<EndpointStatsHandler>,
     metrics_labels: Option<Vec<(String, String)>>,
     graceful_shutdown: bool,
-<<<<<<< HEAD
     local_engine_key: Option<String>, // Key if engine was registered locally
-=======
-
-    /// Health check payload for this endpoint
-    /// This payload will be sent to the endpoint during health checks
-    /// to verify it's responding properly
-    #[educe(Debug(ignore))]
-    #[builder(default, setter(into, strip_option))]
-    health_check_payload: Option<serde_json::Value>,
-}
->>>>>>> 6dd33261
 
     // Pre-computed values for start()
     lease_id: i64,
     service_name: String,
+    health_check_payload: Option<serde_json::Value>,
 }
 
 impl EndpointInstance {
     /// Start the endpoint on the network
     pub async fn start(self) -> Result<()> {
-<<<<<<< HEAD
-=======
-        let (
-            endpoint,
-            lease,
-            handler,
-            stats_handler,
-            metrics_labels,
-            graceful_shutdown,
-            health_check_payload,
-        ) = self.build_internal()?.dissolve();
-        let lease = lease.or(endpoint.drt().primary_lease());
-        let lease_id = lease.as_ref().map(|l| l.id()).unwrap_or(0);
-
->>>>>>> 6dd33261
         tracing::debug!(
             "Starting endpoint: {}",
             self.endpoint.etcd_path_with_lease_id(self.lease_id)
@@ -117,7 +92,6 @@
         let runtime_shutdown_token = self.endpoint.drt().child_token();
 
         // Extract all values needed from endpoint before any spawns
-<<<<<<< HEAD
         let namespace_name = self.endpoint.component.namespace.name.clone();
         let component_name = self.endpoint.component.name.clone();
         let endpoint_name = self.endpoint.name.clone();
@@ -125,35 +99,24 @@
         let subject = self.endpoint.subject_to(self.lease_id);
         let etcd_path = self.endpoint.etcd_path_with_lease_id(self.lease_id);
 
-        let cancel_token = if let Some(lease) = self.lease.as_ref() {
-=======
-        let namespace_name = endpoint.component.namespace.name.clone();
-        let component_name = endpoint.component.name.clone();
-        let endpoint_name = endpoint.name.clone();
-        let system_health = endpoint.drt().system_health.clone();
-        let subject = endpoint.subject_to(lease_id);
-        let etcd_path = endpoint.etcd_path_with_lease_id(lease_id);
-        let etcd_client = endpoint.component.drt.etcd_client.clone();
-
         // Register health check target in SystemHealth if provided
-        if let Some(health_check_payload) = &health_check_payload {
+        if let Some(health_check_payload) = &self.health_check_payload {
             let instance = Instance {
                 component: component_name.clone(),
                 endpoint: endpoint_name.clone(),
                 namespace: namespace_name.clone(),
-                instance_id: lease_id,
+                instance_id: self.lease_id,
                 transport: TransportType::NatsTcp(subject.clone()),
             };
             tracing::debug!(subject = %subject, "Registering endpoint health check target");
             let guard = system_health.lock().unwrap();
             guard.register_health_check_target(&subject, instance, health_check_payload.clone());
             if let Some(notifier) = guard.get_endpoint_health_check_notifier(&subject) {
-                handler.set_endpoint_health_check_notifier(notifier)?;
+                self.handler.set_endpoint_health_check_notifier(notifier)?;
             }
         }
 
-        let cancel_token = if let Some(lease) = lease.as_ref() {
->>>>>>> 6dd33261
+        let cancel_token = if let Some(lease) = self.lease.as_ref() {
             // Create a new token that will be cancelled when EITHER the lease expires OR runtime shutdown occurs
             let combined_token = CancellationToken::new();
             let combined_for_select = combined_token.clone();
@@ -298,6 +261,13 @@
     /// Whether to wait for inflight requests to complete during shutdown
     #[builder(default = "true")]
     graceful_shutdown: bool,
+
+    /// Health check payload for this endpoint
+    /// This payload will be sent to the endpoint during health checks
+    /// to verify it's responding properly
+    #[educe(Debug(ignore))]
+    #[builder(default, setter(into, strip_option))]
+    health_check_payload: Option<serde_json::Value>,
 }
 
 impl EndpointConfigBuilder {
@@ -322,8 +292,15 @@
     /// Create the endpoint instance (setup phase)
     /// This validates configuration, registers local engines, and prepares for starting
     pub async fn create(self) -> Result<EndpointInstance> {
-        let (endpoint, lease, handler, stats_handler, metrics_labels, graceful_shutdown) =
-            self.build_internal()?.dissolve();
+        let (
+            endpoint,
+            lease,
+            handler,
+            stats_handler,
+            metrics_labels,
+            graceful_shutdown,
+            health_check_payload,
+        ) = self.build_internal()?.dissolve();
         let lease = lease.or(endpoint.drt().primary_lease());
         let lease_id = lease.as_ref().map(|l| l.id()).unwrap_or(0);
 
@@ -408,6 +385,7 @@
             local_engine_key,
             lease_id,
             service_name,
+            health_check_payload,
         })
     }
 }