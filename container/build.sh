#!/usr/bin/env bash
# SPDX-FileCopyrightText: Copyright (c) 2024-2025 NVIDIA CORPORATION & AFFILIATES. All rights reserved.
# SPDX-License-Identifier: Apache-2.0
#
# Licensed under the Apache License, Version 2.0 (the "License");
# you may not use this file except in compliance with the License.
# You may obtain a copy of the License at
#
# http://www.apache.org/licenses/LICENSE-2.0
#
# Unless required by applicable law or agreed to in writing, software
# distributed under the License is distributed on an "AS IS" BASIS,
# WITHOUT WARRANTIES OR CONDITIONS OF ANY KIND, either express or implied.
# See the License for the specific language governing permissions and
# limitations under the License.

if [ "${BASH_VERSINFO[0]}" -lt 4 ]; then
    echo "Error: Bash version 4.0 or higher is required. Current version: ${BASH_VERSINFO[0]}.${BASH_VERSINFO[1]}"
    exit 1
fi

set -e

TAG=
RUN_PREFIX=
PLATFORM=linux/amd64

# Get short commit hash
commit_id=$(git rev-parse --short HEAD)

# if COMMIT_ID matches a TAG use that
current_tag=$(git describe --tags --exact-match 2>/dev/null | sed 's/^v//') || true

# Get latest TAG and add COMMIT_ID for dev
latest_tag=$(git describe --tags --abbrev=0 "$(git rev-list --tags --max-count=1 main)" | sed 's/^v//') || true
if [[ -z ${latest_tag} ]]; then
    latest_tag="0.0.1"
    echo "No git release tag found, setting to unknown version: ${latest_tag}"
fi

# Use tag if available, otherwise use latest_tag.dev.commit_id
VERSION=v${current_tag:-$latest_tag.dev.$commit_id}

PYTHON_PACKAGE_VERSION=${current_tag:-$latest_tag.dev+$commit_id}

# Frameworks
#
# Each framework has a corresponding base image.  Additional
# dependencies are specified in the /container/deps folder and
# installed within framework specific sections of the Dockerfile.

<<<<<<< HEAD
declare -A FRAMEWORKS=(["VLLM"]=1 ["TENSORRTLLM"]=2 ["NONE"]=3 ["SGLANG"]=4 ["VLLM_V1"]=5 ["KVBM"]=6)
=======
declare -A FRAMEWORKS=(["VLLM"]=1 ["TENSORRTLLM"]=2 ["NONE"]=3 ["SGLANG"]=4)
>>>>>>> d4b5414a
DEFAULT_FRAMEWORK=VLLM

SOURCE_DIR=$(dirname "$(readlink -f "$0")")
DOCKERFILE=${SOURCE_DIR}/Dockerfile
BUILD_CONTEXT=$(dirname "$(readlink -f "$SOURCE_DIR")")

# Base Images
TENSORRTLLM_BASE_IMAGE=nvcr.io/nvidia/pytorch
TENSORRTLLM_BASE_IMAGE_TAG=25.05-py3

# Important Note: Because of ABI compatibility issues between TensorRT-LLM and NGC PyTorch,
# we need to build the TensorRT-LLM wheel from source.
#
# There are two ways to build the dynamo image with TensorRT-LLM.
# 1. Use the local TensorRT-LLM wheel directory.
# 2. Use the TensorRT-LLM wheel on artifactory.
#
# If using option 1, the TENSORRTLLM_PIP_WHEEL_DIR must be a path to a directory
# containing TensorRT-LLM wheel file along with commit.txt file with the
# <arch>_<commit ID> as contents. If no valid trtllm wheel is found, the script
# will attempt to build the wheel from source and store the built wheel in the
# specified directory. TRTLLM_COMMIT from the TensorRT-LLM main branch will be
# used to build the wheel.
#
# If using option 2, the TENSORRTLLM_PIP_WHEEL must be the TensorRT-LLM wheel
# package that will be installed from the specified TensorRT-LLM PyPI Index URL.
# This option will ignore the TRTLLM_COMMIT option. As the TensorRT-LLM wheel from PyPI
# is not ABI compatible with NGC PyTorch, you can use TENSORRTLLM_INDEX_URL to specify
# a private PyPI index URL which has your pre-built TensorRT-LLM wheel.
#
# By default, we will use option 1. If you want to use option 2, you can set
# TENSORRTLLM_PIP_WHEEL to the TensorRT-LLM wheel on artifactory.
#
# Path to the local TensorRT-LLM wheel directory or the wheel on artifactory.
TENSORRTLLM_PIP_WHEEL_DIR="/tmp/trtllm_wheel/"
# TensorRT-LLM commit to use for building the trtllm wheel if not provided.
# Important Note: This commit is not used in our CI pipeline. See the CI
# variables to learn how to run a pipeline with a specific commit.
DEFAULT_EXPERIMENTAL_TRTLLM_COMMIT="137fe35539ea182f1495f5021bfda97c729e50c3"
TRTLLM_COMMIT=""
TRTLLM_USE_NIXL_KVCACHE_EXPERIMENTAL="0"

# TensorRT-LLM PyPI index URL
TENSORRTLLM_INDEX_URL="https://pypi.python.org/simple"
DEFAULT_TENSORRTLLM_PIP_WHEEL="tensorrt-llm==1.0.0rc0"
TENSORRTLLM_PIP_WHEEL=""


VLLM_BASE_IMAGE="nvcr.io/nvidia/cuda-dl-base"
# FIXME: NCCL will hang with 25.03, so use 25.01 for now
# Please check https://github.com/ai-dynamo/dynamo/pull/1065
# for details and reproducer to manually test if the image
# can be updated to later versions.
VLLM_BASE_IMAGE_TAG="25.01-cuda12.8-devel-ubuntu24.04"

NONE_BASE_IMAGE="ubuntu"
NONE_BASE_IMAGE_TAG="24.04"

SGLANG_BASE_IMAGE="nvcr.io/nvidia/cuda-dl-base"
SGLANG_BASE_IMAGE_TAG="25.01-cuda12.8-devel-ubuntu24.04"

<<<<<<< HEAD
VLLM_V1_BASE_IMAGE="nvcr.io/nvidia/cuda-dl-base"
VLLM_V1_BASE_IMAGE_TAG="25.01-cuda12.8-devel-ubuntu24.04"

KVBM_BASE_IMAGE="nvcr.io/nvidia/cuda-dl-base"
KVBM_BASE_IMAGE_TAG="25.01-cuda12.8-devel-ubuntu24.04"

NIXL_COMMIT=fa800bcfe3814b08df9cda9c30443de8c19665e5
NIXL_REPO=ai-dynamo/nixl.git

=======
NIXL_REF=3c47a48955e6f96bd5d4fb43a9d80bb64722f8e4
>>>>>>> d4b5414a
NIXL_UCX_EFA_REF=7ec95b95e524a87e81cac92f5ca8523e3966b16b

NO_CACHE=""

get_options() {
    while :; do
        case $1 in
        -h | -\? | --help)
            show_help
            exit
            ;;
        --platform)
            if [ "$2" ]; then
                PLATFORM=$2
                shift
            else
                missing_requirement "$1"
            fi
            ;;
        --framework)
            if [ "$2" ]; then
                FRAMEWORK=$2
                shift
            else
                missing_requirement "$1"
            fi
            ;;
        --tensorrtllm-pip-wheel-dir)
            if [ "$2" ]; then
                TENSORRTLLM_PIP_WHEEL_DIR=$2
                shift
            else
                missing_requirement "$1"
            fi
            ;;
        --tensorrtllm-commit)
            if [ "$2" ]; then
                TRTLLM_COMMIT=$2
                shift
            else
                missing_requirement "$1"
            fi
            ;;
        --use-default-experimental-tensorrtllm-commit)
            if [ -n "$2" ] && [[ "$2" != --* ]]; then
                echo "ERROR: --use-default-experimental-tensorrtllm-commit does not take any argument"
                exit 1
            fi
            USE_DEFAULT_EXPERIMENTAL_TRTLLM_COMMIT=true
            ;;
        --trtllm-use-nixl-kvcache-experimental)
            if [ -n "$2" ] && [[ "$2" != --* ]]; then
                echo "ERROR: --trtllm-use-nixl-kvcache-experimental does not take any argument"
                exit 1
            fi
            TRTLLM_USE_NIXL_KVCACHE_EXPERIMENTAL="1"
            ;;
        --tensorrtllm-pip-wheel)
            if [ "$2" ]; then
                TENSORRTLLM_PIP_WHEEL=$2
                shift
            else
                missing_requirement "$1"
            fi
            ;;
        --tensorrtllm-index-url)
            if [ "$2" ]; then
                TENSORRTLLM_INDEX_URL=$2
                shift
            else
                missing_requirement "$1"
            fi
            ;;
        --base-image)
            if [ "$2" ]; then
                BASE_IMAGE=$2
                shift
            else
                missing_requirement "$1"
            fi
            ;;
        --base-image-tag)
            if [ "$2" ]; then
                BASE_IMAGE_TAG=$2
                shift
            else
                missing_requirement "$1"
            fi
            ;;
        --target)
            if [ "$2" ]; then
                TARGET=$2
                shift
            else
                missing_requirement "$1"
            fi
            ;;
        --build-arg)
            if [ "$2" ]; then
                BUILD_ARGS+="--build-arg $2 "
                shift
            else
                missing_requirement "$1"
            fi
            ;;
        --tag)
            if [ "$2" ]; then
                TAG="--tag $2"
                shift
            else
                missing_requirement "$1"
            fi
            ;;
        --dry-run)
            RUN_PREFIX="echo"
            echo ""
            echo "=============================="
            echo "DRY RUN: COMMANDS PRINTED ONLY"
            echo "=============================="
            echo ""
            ;;
        --no-cache)
            NO_CACHE=" --no-cache"
            ;;
        --cache-from)
            if [ "$2" ]; then
                CACHE_FROM="--cache-from $2"
                shift
            else
                missing_requirement "$1"
            fi
            ;;
        --cache-to)
            if [ "$2" ]; then
                CACHE_TO="--cache-to $2"
                shift
            else
                missing_requirement "$1"
            fi
            ;;
        --build-context)
            if [ "$2" ]; then
                BUILD_CONTEXT_ARG="--build-context $2"
                shift
            else
                missing_requirement "$1"
            fi
            ;;
        --release-build)
            RELEASE_BUILD=true
            ;;
        --make-efa)
            NIXL_UCX_REF=$NIXL_UCX_EFA_REF
            ;;
        --)
            shift
            break
            ;;
         -?*)
            error 'ERROR: Unknown option: ' "$1"
            ;;
         ?*)
            error 'ERROR: Unknown option: ' "$1"
            ;;
        *)
            break
            ;;
        esac
        shift
    done

    if [ -z "$FRAMEWORK" ]; then
        FRAMEWORK=$DEFAULT_FRAMEWORK
    fi

    if [ -n "$FRAMEWORK" ]; then
        FRAMEWORK=${FRAMEWORK^^}

        if [[ -z "${FRAMEWORKS[$FRAMEWORK]}" ]]; then
            error 'ERROR: Unknown framework: ' "$FRAMEWORK"
        fi

        if [ -z "$BASE_IMAGE_TAG" ]; then
            BASE_IMAGE_TAG=${FRAMEWORK}_BASE_IMAGE_TAG
            BASE_IMAGE_TAG=${!BASE_IMAGE_TAG}
        fi

        if [ -z "$BASE_IMAGE" ]; then
            BASE_IMAGE=${FRAMEWORK}_BASE_IMAGE
            BASE_IMAGE=${!BASE_IMAGE}
        fi

        if [ -z "$BASE_IMAGE" ]; then
            error "ERROR: Framework $FRAMEWORK without BASE_IMAGE"
        fi

        BASE_VERSION=${FRAMEWORK}_BASE_VERSION
        BASE_VERSION=${!BASE_VERSION}

    fi

    if [ -z "$TAG" ]; then
        TAG="--tag dynamo:${VERSION}-${FRAMEWORK,,}"
        if [ -n "${TARGET}" ]; then
            TAG="${TAG}-${TARGET}"
        fi
    fi

    if [ -n "$PLATFORM" ]; then
        PLATFORM="--platform ${PLATFORM}"
    fi

    if [ -n "$TARGET" ]; then
        TARGET_STR="--target ${TARGET}"
    else
        TARGET_STR="--target dev"
    fi
}


show_image_options() {
    echo ""
    echo "Building Dynamo Image: '${TAG}'"
    echo ""
    echo "   Base: '${BASE_IMAGE}'"
    echo "   Base_Image_Tag: '${BASE_IMAGE_TAG}'"
    if [[ $FRAMEWORK == "TENSORRTLLM" ]]; then
        echo "   Tensorrtllm_Pip_Wheel: '${TENSORRTLLM_PIP_WHEEL}'"
    fi
    echo "   Build Context: '${BUILD_CONTEXT}'"
    echo "   Build Arguments: '${BUILD_ARGS}'"
    echo "   Framework: '${FRAMEWORK}'"
    echo ""
}

show_help() {
    echo "usage: build.sh"
    echo "  [--base base image]"
    echo "  [--base-image-tag base image tag]"
    echo "  [--platform platform for docker build"
    echo "  [--framework framework one of ${!FRAMEWORKS[*]}]"
    echo "  [--tensorrtllm-pip-wheel-dir path to tensorrtllm pip wheel directory]"
    echo "  [--tensorrtllm-commit tensorrtllm commit to use for building the trtllm wheel if the wheel is not provided]"
    echo "  [--use-default-experimental-tensorrtllm-commit] Use the default experimental commit (${DEFAULT_EXPERIMENTAL_TRTLLM_COMMIT}) to build TensorRT-LLM. This is a flag (no argument). Do not combine with --tensorrtllm-commit or --tensorrtllm-pip-wheel."
    echo "  [--tensorrtllm-pip-wheel tensorrtllm pip wheel on artifactory]"
    echo "  [--tensorrtllm-index-url tensorrtllm PyPI index URL if providing the wheel from artifactory]"
    echo "  [--build-arg additional build args to pass to docker build]"
    echo "  [--cache-from cache location to start from]"
    echo "  [--cache-to location where to cache the build output]"
    echo "  [--tag tag for image]"
    echo "  [--no-cache disable docker build cache]"
    echo "  [--dry-run print docker commands without running]"
    echo "  [--build-context name=path to add build context]"
    echo "  [--release-build perform a release build]"
    echo "  [--make-efa Enables EFA support for NIXL]"
    echo "  [--trtllm-use-nixl-kvcache-experimental Enables NIXL KVCACHE experimental support for TensorRT-LLM]"
    exit 0
}

missing_requirement() {
    error "ERROR: $1 requires an argument."
}

error() {
    printf '%s %s\n' "$1" "$2" >&2
    exit 1
}

get_options "$@"

# Automatically set ARCH and ARCH_ALT if PLATFORM is linux/arm64
ARCH="amd64"
if [[ "$PLATFORM" == *"linux/arm64"* ]]; then
    ARCH="arm64"
    BUILD_ARGS+=" --build-arg ARCH=arm64 --build-arg ARCH_ALT=aarch64 "
    # TEMP: Pin to nixl 0.3.1 for arm build, since 0.4.0 fails
    NIXL_REF=3503658e71143b56f9d5b1b440d84a94b9c41af8
fi

# Update DOCKERFILE if framework is VLLM
if [[ $FRAMEWORK == "VLLM" ]]; then
    DOCKERFILE=${SOURCE_DIR}/Dockerfile.vllm
elif [[ $FRAMEWORK == "TENSORRTLLM" ]]; then
    DOCKERFILE=${SOURCE_DIR}/Dockerfile.tensorrt_llm
elif [[ $FRAMEWORK == "NONE" ]]; then
    DOCKERFILE=${SOURCE_DIR}/Dockerfile.none
elif [[ $FRAMEWORK == "SGLANG" ]]; then
    DOCKERFILE=${SOURCE_DIR}/Dockerfile.sglang
<<<<<<< HEAD
elif [[ $FRAMEWORK == "VLLM_V1" ]]; then
    DOCKERFILE=${SOURCE_DIR}/Dockerfile.vllm_v1
elif [[ $FRAMEWORK == "KVBM" ]]; then
    DOCKERFILE=${SOURCE_DIR}/Dockerfile.kvbm
fi

NIXL_DIR="/tmp/nixl/nixl_src"

# Clone original NIXL to temp directory
if [ -d "$NIXL_DIR" ]; then
    echo "Warning: $NIXL_DIR already exists, skipping clone"
else
    if [ -n "${GITHUB_TOKEN}" ]; then
        git clone "https://oauth2:${GITHUB_TOKEN}@github.com/${NIXL_REPO}" "$NIXL_DIR"
    else
        # Try HTTPS first with credential prompting disabled, fall back to SSH if it fails
        if ! GIT_TERMINAL_PROMPT=0 git clone https://github.com/${NIXL_REPO} "$NIXL_DIR"; then
            echo "HTTPS clone failed, falling back to SSH..."
            git clone git@github.com:${NIXL_REPO} "$NIXL_DIR"
        fi
    fi
fi

cd "$NIXL_DIR" || exit
if ! git checkout ${NIXL_COMMIT}; then
    echo "ERROR: Failed to checkout NIXL commit ${NIXL_COMMIT}. The cached directory may be out of date."
    echo "Please delete $NIXL_DIR and re-run the build script."
    exit 1
=======
>>>>>>> d4b5414a
fi

# Add NIXL_REF as a build argument
BUILD_ARGS+=" --build-arg NIXL_REF=${NIXL_REF} "

if [[ $TARGET == "local-dev" ]]; then
    BUILD_ARGS+=" --build-arg USER_UID=$(id -u) --build-arg USER_GID=$(id -g) "
fi

# BUILD DEV IMAGE

BUILD_ARGS+=" --build-arg BASE_IMAGE=$BASE_IMAGE --build-arg BASE_IMAGE_TAG=$BASE_IMAGE_TAG --build-arg FRAMEWORK=$FRAMEWORK --build-arg ${FRAMEWORK}_FRAMEWORK=1 --build-arg VERSION=$VERSION --build-arg PYTHON_PACKAGE_VERSION=$PYTHON_PACKAGE_VERSION"

if [ -n "${GITHUB_TOKEN}" ]; then
    BUILD_ARGS+=" --build-arg GITHUB_TOKEN=${GITHUB_TOKEN} "
fi

if [ -n "${GITLAB_TOKEN}" ]; then
    BUILD_ARGS+=" --build-arg GITLAB_TOKEN=${GITLAB_TOKEN} "
fi


check_wheel_file() {
    local wheel_dir="$1"
    # Check if directory exists
    if [ ! -d "$wheel_dir" ]; then
        echo "Error: Directory '$wheel_dir' does not exist"
        return 1
    fi

    # Look for .whl files
    wheel_count=$(find "$wheel_dir" -name "*.whl" | wc -l)

    if [ "$wheel_count" -eq 0 ]; then
        echo "WARN: No .whl files found in '$wheel_dir'"
        return 1
    elif [ "$wheel_count" -gt 1 ]; then
        echo "Warning: Multiple wheel files found in '$wheel_dir'. Will use first one found."
        find "$wheel_dir" -name "*.whl" | head -n 1
        return 0
    else
        echo "Found $wheel_count wheel files in '$wheel_dir'"
        # Check if commit file exists
        commit_file="$wheel_dir/commit.txt"
        if [ ! -f "$commit_file" ]; then
            echo "Error: Commit file '$commit_file' does not exist"
            return 1
        fi

        # Check if commit ID matches, otherwise re-build the wheel
        # Commit ID is of the form <arch>_<commit_id>
        commit_id=$(cat "$commit_file")
        if [ "$commit_id" != "$2" ]; then
            echo "Error: Commit ID mismatch. Expected '$2', got '$commit_id'"
            rm -rf $wheel_dir/*.whl
            return 1
        fi
        return 0
    fi
}

if [[ $FRAMEWORK == "TENSORRTLLM" ]]; then
    if [ "$USE_DEFAULT_EXPERIMENTAL_TRTLLM_COMMIT" = true ]; then
        if [ -n "$TRTLLM_COMMIT" ] || [ -n "$TENSORRTLLM_PIP_WHEEL" ]; then
            echo "ERROR: When using --use-default-experimental-trtllm-commit, do not set --tensorrtllm-commit or --tensorrtllm-pip-wheel."
            exit 1
        fi
        TRTLLM_COMMIT="$DEFAULT_EXPERIMENTAL_TRTLLM_COMMIT"
    fi

    if [ -n "${TRTLLM_USE_NIXL_KVCACHE_EXPERIMENTAL}" ]; then
        BUILD_ARGS+=" --build-arg TRTLLM_USE_NIXL_KVCACHE_EXPERIMENTAL=${TRTLLM_USE_NIXL_KVCACHE_EXPERIMENTAL} "
    fi

    # If user didn't set both wheel and commit, use default tensorrt_llm pip wheel
    if [ -z "$TENSORRTLLM_PIP_WHEEL" ] && [ -z "$TRTLLM_COMMIT" ]; then
        TENSORRTLLM_PIP_WHEEL="$DEFAULT_TENSORRTLLM_PIP_WHEEL"
    fi

    if [ -z "${TENSORRTLLM_PIP_WHEEL}" ]; then
        # Use option 1
        if [ ! -d "${TENSORRTLLM_PIP_WHEEL_DIR}" ]; then
            # Create the directory if it doesn't exist
            mkdir -p ${TENSORRTLLM_PIP_WHEEL_DIR}
        fi
        BUILD_ARGS+=" --build-arg HAS_TRTLLM_CONTEXT=1"
        echo "Checking for TensorRT-LLM wheel in ${TENSORRTLLM_PIP_WHEEL_DIR}"
        if ! check_wheel_file "${TENSORRTLLM_PIP_WHEEL_DIR}" "${ARCH}_${TRTLLM_COMMIT}"; then
            echo "WARN: Valid trtllm wheel file not found in ${TENSORRTLLM_PIP_WHEEL_DIR}, attempting to build from source"
            if ! env -i ${SOURCE_DIR}/build_trtllm_wheel.sh -o ${TENSORRTLLM_PIP_WHEEL_DIR} -c ${TRTLLM_COMMIT} -a ${ARCH} -n ${NIXL_REF}; then
                error "ERROR: Failed to build TensorRT-LLM wheel"
            fi
        fi
        echo "Installing TensorRT-LLM from local wheel directory"
        BUILD_CONTEXT_ARG+=" --build-context trtllm_wheel=${TENSORRTLLM_PIP_WHEEL_DIR}"

    else
        BUILD_ARGS+=" --build-arg HAS_TRTLLM_CONTEXT=0"
        BUILD_ARGS+=" --build-arg TENSORRTLLM_PIP_WHEEL=${TENSORRTLLM_PIP_WHEEL}"
        BUILD_ARGS+=" --build-arg TENSORRTLLM_INDEX_URL=${TENSORRTLLM_INDEX_URL}"

        # Create a dummy directory to satisfy the build context requirement
        # There is no way to conditionally copy the build context in dockerfile.
        mkdir -p /tmp/dummy_dir
        BUILD_CONTEXT_ARG+=" --build-context trtllm_wheel=/tmp/dummy_dir"
    fi
fi

if [ -n "${HF_TOKEN}" ]; then
    BUILD_ARGS+=" --build-arg HF_TOKEN=${HF_TOKEN} "
fi
if [  ! -z ${RELEASE_BUILD} ]; then
    echo "Performing a release build!"
    BUILD_ARGS+=" --build-arg RELEASE_BUILD=${RELEASE_BUILD} "
fi

if [ -n "${NIXL_UCX_REF}" ]; then
    BUILD_ARGS+=" --build-arg NIXL_UCX_REF=${NIXL_UCX_REF} "
fi

LATEST_TAG="--tag dynamo:latest-${FRAMEWORK,,}"
if [ -n "${TARGET}" ]; then
    LATEST_TAG="${LATEST_TAG}-${TARGET}"
fi

show_image_options

if [ -z "$RUN_PREFIX" ]; then
    set -x
fi

$RUN_PREFIX docker build -f $DOCKERFILE $TARGET_STR $PLATFORM $BUILD_ARGS $CACHE_FROM $CACHE_TO $TAG $LATEST_TAG $BUILD_CONTEXT_ARG $BUILD_CONTEXT $NO_CACHE

{ set +x; } 2>/dev/null<|MERGE_RESOLUTION|>--- conflicted
+++ resolved
@@ -49,11 +49,7 @@
 # dependencies are specified in the /container/deps folder and
 # installed within framework specific sections of the Dockerfile.
 
-<<<<<<< HEAD
-declare -A FRAMEWORKS=(["VLLM"]=1 ["TENSORRTLLM"]=2 ["NONE"]=3 ["SGLANG"]=4 ["VLLM_V1"]=5 ["KVBM"]=6)
-=======
-declare -A FRAMEWORKS=(["VLLM"]=1 ["TENSORRTLLM"]=2 ["NONE"]=3 ["SGLANG"]=4)
->>>>>>> d4b5414a
+declare -A FRAMEWORKS=(["VLLM"]=1 ["TENSORRTLLM"]=2 ["NONE"]=3 ["SGLANG"]=4 ["KVBM"]=5)
 DEFAULT_FRAMEWORK=VLLM
 
 SOURCE_DIR=$(dirname "$(readlink -f "$0")")
@@ -115,19 +111,10 @@
 SGLANG_BASE_IMAGE="nvcr.io/nvidia/cuda-dl-base"
 SGLANG_BASE_IMAGE_TAG="25.01-cuda12.8-devel-ubuntu24.04"
 
-<<<<<<< HEAD
-VLLM_V1_BASE_IMAGE="nvcr.io/nvidia/cuda-dl-base"
-VLLM_V1_BASE_IMAGE_TAG="25.01-cuda12.8-devel-ubuntu24.04"
-
 KVBM_BASE_IMAGE="nvcr.io/nvidia/cuda-dl-base"
 KVBM_BASE_IMAGE_TAG="25.01-cuda12.8-devel-ubuntu24.04"
 
-NIXL_COMMIT=fa800bcfe3814b08df9cda9c30443de8c19665e5
-NIXL_REPO=ai-dynamo/nixl.git
-
-=======
 NIXL_REF=3c47a48955e6f96bd5d4fb43a9d80bb64722f8e4
->>>>>>> d4b5414a
 NIXL_UCX_EFA_REF=7ec95b95e524a87e81cac92f5ca8523e3966b16b
 
 NO_CACHE=""
@@ -416,37 +403,8 @@
     DOCKERFILE=${SOURCE_DIR}/Dockerfile.none
 elif [[ $FRAMEWORK == "SGLANG" ]]; then
     DOCKERFILE=${SOURCE_DIR}/Dockerfile.sglang
-<<<<<<< HEAD
-elif [[ $FRAMEWORK == "VLLM_V1" ]]; then
-    DOCKERFILE=${SOURCE_DIR}/Dockerfile.vllm_v1
 elif [[ $FRAMEWORK == "KVBM" ]]; then
     DOCKERFILE=${SOURCE_DIR}/Dockerfile.kvbm
-fi
-
-NIXL_DIR="/tmp/nixl/nixl_src"
-
-# Clone original NIXL to temp directory
-if [ -d "$NIXL_DIR" ]; then
-    echo "Warning: $NIXL_DIR already exists, skipping clone"
-else
-    if [ -n "${GITHUB_TOKEN}" ]; then
-        git clone "https://oauth2:${GITHUB_TOKEN}@github.com/${NIXL_REPO}" "$NIXL_DIR"
-    else
-        # Try HTTPS first with credential prompting disabled, fall back to SSH if it fails
-        if ! GIT_TERMINAL_PROMPT=0 git clone https://github.com/${NIXL_REPO} "$NIXL_DIR"; then
-            echo "HTTPS clone failed, falling back to SSH..."
-            git clone git@github.com:${NIXL_REPO} "$NIXL_DIR"
-        fi
-    fi
-fi
-
-cd "$NIXL_DIR" || exit
-if ! git checkout ${NIXL_COMMIT}; then
-    echo "ERROR: Failed to checkout NIXL commit ${NIXL_COMMIT}. The cached directory may be out of date."
-    echo "Please delete $NIXL_DIR and re-run the build script."
-    exit 1
-=======
->>>>>>> d4b5414a
 fi
 
 # Add NIXL_REF as a build argument
