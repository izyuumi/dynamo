# SPDX-FileCopyrightText: Copyright (c) 2024-2025 NVIDIA CORPORATION & AFFILIATES. All rights reserved.
# SPDX-License-Identifier: Apache-2.0

name: Docker Build and Test

on:
  push:
    branches:
      - main
      - "pull-request/[0-9]+"

concurrency:
    group: ${{ github.workflow }}-build-test-${{ github.ref_name || github.run_id }}
    cancel-in-progress: ${{ github.ref != 'refs/heads/main' }}

jobs:
  changed-files:
    runs-on: ubuntu-latest
    outputs:
      has_code_changes: ${{ steps.filter.outputs.has_code_changes }}
    steps:
      - name: Checkout code
        uses: actions/checkout@08eba0b27e820071cde6df949e0beb9ba4906955  # v4.3.0
      - name: Check for changes
        uses: dorny/paths-filter@de90cc6fb38fc0963ad72b210f1f284cd68cea36  # v3.0.2
        id: filter
        with:
          filters: .github/filters.yaml

  backend-status-check:
    runs-on: ubuntu-latest
    needs: [vllm, sglang, trtllm]
    if: always()
    steps:
      - name: "Check all dependent jobs"
        run: |
          echo '${{ toJson(needs) }}' | jq -e 'to_entries | map(.value.result) | all(. as $result | ["success", "skipped"] | any($result == .))'

  vllm:
    runs-on: gpu-l40-amd64
    needs: changed-files
    if: needs.changed-files.outputs.has_code_changes == 'true'
    steps:
      - name: Checkout code
        uses: actions/checkout@08eba0b27e820071cde6df949e0beb9ba4906955  # v4.3.0
      - name: Build Container
        id: build-image
        uses: ./.github/actions/docker-build
        with:
          framework: vllm
          target: runtime
          ngc_ci_access_token: ${{ secrets.NGC_CI_ACCESS_TOKEN }}
          ci_token: ${{ secrets.CI_TOKEN }}
          aws_default_region: ${{ secrets.AWS_DEFAULT_REGION }}
          sccache_s3_bucket: ${{ secrets.SCCACHE_S3_BUCKET }}
          aws_access_key_id: ${{ secrets.AWS_ACCESS_KEY_ID }}
          aws_secret_access_key: ${{ secrets.AWS_SECRET_ACCESS_KEY }}
      - name: Run tests
        uses: ./.github/actions/pytest
        with:
          image_tag: ${{ steps.build-image.outputs.image_tag }}
          pytest_marks: "e2e and vllm and gpu_1 and not slow"

  sglang:
    runs-on: gpu-l40-amd64
    needs: changed-files
    if: needs.changed-files.outputs.has_code_changes == 'true'
    steps:
      - name: Checkout repository
<<<<<<< HEAD
        uses: actions/checkout@v4
      - name: Set up Docker Buildx
        uses: docker/setup-buildx-action@v3
      - name: Login to NGC
        if: github.event.pull_request.head.repo.full_name == github.repository || github.event_name == 'push'
        run: |
          echo "${{ secrets.NGC_CI_ACCESS_TOKEN }}" | docker login nvcr.io -u '$oauthtoken' --password-stdin
      - name: Cleanup
        if: always()
        run: |
          docker system prune -af
      - name: Debug
        run: |
          lsmod | grep nvidia
          sudo dmesg | grep -i nvrm || true
          nvidia-smi
      - name: Build image
        env:
          GITHUB_TOKEN: ${{ secrets.CI_TOKEN }}
          AWS_DEFAULT_REGION: ${{ secrets.AWS_DEFAULT_REGION }}
          SCCACHE_S3_BUCKET:  ${{ secrets.SCCACHE_S3_BUCKET }}
        run: |
          ./container/build.sh --tag ${{ matrix.framework }}:latest \
            --target ${{ matrix.target }} \
            --framework ${{ matrix.framework }} \
            --use-sccache \
            --sccache-bucket "$SCCACHE_S3_BUCKET" \
            --sccache-region "$AWS_DEFAULT_REGION"
      - name: Run pytest
        run: |
          docker run --rm --gpus all -w /workspace \
            --name ${{ env.CONTAINER_ID }}_pytest \
            ${{ matrix.framework }}:latest \
            bash -c "pytest -xsv --basetemp=/tmp --junitxml=${{ env.PYTEST_XML_FILE }} -m \"${{ env.PYTEST_MARKS }}\""

  
  # Upload metrics for this workflow and all its jobs
  upload-workflow-metrics:
    name: Upload Workflow Metrics
    runs-on: gitlab
    if: always()  # Always run, even if other jobs fail
    needs: [build-test]  # Wait for the main job to complete
    
    steps:
      - name: Check out repository
        uses: actions/checkout@v4

      - name: Set up Python
        uses: actions/setup-python@v4
        with:
          python-version: '3.x'

      - name: Install dependencies
        run: |
          python -m pip install --upgrade pip
          pip install requests

      - name: Upload Complete Workflow Metrics
        env:
          GITHUB_TOKEN: ${{ secrets.GITHUB_TOKEN }}
          WORKFLOW_INDEX: ${{ secrets.WORKFLOW_INDEX }}
          JOB_INDEX: ${{ secrets.JOB_INDEX }}
          STEPS_INDEX: ${{ secrets.STEPS_INDEX }}
        run: |
          # Run the enhanced metrics upload script
          python3 .github/workflows/upload_complete_workflow_metrics.py
=======
        uses: actions/checkout@08eba0b27e820071cde6df949e0beb9ba4906955  # v4.3.0
      - name: Build Container
        id: build-image
        uses: ./.github/actions/docker-build
        with:
          framework: sglang
          target: runtime
          ngc_ci_access_token: ${{ secrets.NGC_CI_ACCESS_TOKEN }}
          ci_token: ${{ secrets.CI_TOKEN }}
          aws_default_region: ${{ secrets.AWS_DEFAULT_REGION }}
          sccache_s3_bucket: ${{ secrets.SCCACHE_S3_BUCKET }}
          aws_access_key_id: ${{ secrets.AWS_ACCESS_KEY_ID }}
          aws_secret_access_key: ${{ secrets.AWS_SECRET_ACCESS_KEY }}
      - name: Run tests
        uses: ./.github/actions/pytest
        with:
          image_tag: ${{ steps.build-image.outputs.image_tag }}
          pytest_marks: "e2e and sglang and gpu_1"

  trtllm:
    runs-on: gpu-l40-amd64
    needs: changed-files
    if: needs.changed-files.outputs.has_code_changes == 'true'
    steps:
      - name: Checkout code
        uses: actions/checkout@08eba0b27e820071cde6df949e0beb9ba4906955  # v4.3.0
      - name: Build Container
        id: build-image
        uses: ./.github/actions/docker-build
        with:
          framework: trtllm
          target: runtime
          ngc_ci_access_token: ${{ secrets.NGC_CI_ACCESS_TOKEN }}
          ci_token: ${{ secrets.CI_TOKEN }}
          aws_default_region: ${{ secrets.AWS_DEFAULT_REGION }}
          sccache_s3_bucket: ${{ secrets.SCCACHE_S3_BUCKET }}
          aws_access_key_id: ${{ secrets.AWS_ACCESS_KEY_ID }}
          aws_secret_access_key: ${{ secrets.AWS_SECRET_ACCESS_KEY }}
      - name: Run tests
        uses: ./.github/actions/pytest
        with:
          image_tag: ${{ steps.build-image.outputs.image_tag }}
          pytest_marks: "e2e and trtllm_marker and gpu_1 and not slow"
>>>>>>> ec50db06
<|MERGE_RESOLUTION|>--- conflicted
+++ resolved
@@ -67,74 +67,6 @@
     if: needs.changed-files.outputs.has_code_changes == 'true'
     steps:
       - name: Checkout repository
-<<<<<<< HEAD
-        uses: actions/checkout@v4
-      - name: Set up Docker Buildx
-        uses: docker/setup-buildx-action@v3
-      - name: Login to NGC
-        if: github.event.pull_request.head.repo.full_name == github.repository || github.event_name == 'push'
-        run: |
-          echo "${{ secrets.NGC_CI_ACCESS_TOKEN }}" | docker login nvcr.io -u '$oauthtoken' --password-stdin
-      - name: Cleanup
-        if: always()
-        run: |
-          docker system prune -af
-      - name: Debug
-        run: |
-          lsmod | grep nvidia
-          sudo dmesg | grep -i nvrm || true
-          nvidia-smi
-      - name: Build image
-        env:
-          GITHUB_TOKEN: ${{ secrets.CI_TOKEN }}
-          AWS_DEFAULT_REGION: ${{ secrets.AWS_DEFAULT_REGION }}
-          SCCACHE_S3_BUCKET:  ${{ secrets.SCCACHE_S3_BUCKET }}
-        run: |
-          ./container/build.sh --tag ${{ matrix.framework }}:latest \
-            --target ${{ matrix.target }} \
-            --framework ${{ matrix.framework }} \
-            --use-sccache \
-            --sccache-bucket "$SCCACHE_S3_BUCKET" \
-            --sccache-region "$AWS_DEFAULT_REGION"
-      - name: Run pytest
-        run: |
-          docker run --rm --gpus all -w /workspace \
-            --name ${{ env.CONTAINER_ID }}_pytest \
-            ${{ matrix.framework }}:latest \
-            bash -c "pytest -xsv --basetemp=/tmp --junitxml=${{ env.PYTEST_XML_FILE }} -m \"${{ env.PYTEST_MARKS }}\""
-
-  
-  # Upload metrics for this workflow and all its jobs
-  upload-workflow-metrics:
-    name: Upload Workflow Metrics
-    runs-on: gitlab
-    if: always()  # Always run, even if other jobs fail
-    needs: [build-test]  # Wait for the main job to complete
-    
-    steps:
-      - name: Check out repository
-        uses: actions/checkout@v4
-
-      - name: Set up Python
-        uses: actions/setup-python@v4
-        with:
-          python-version: '3.x'
-
-      - name: Install dependencies
-        run: |
-          python -m pip install --upgrade pip
-          pip install requests
-
-      - name: Upload Complete Workflow Metrics
-        env:
-          GITHUB_TOKEN: ${{ secrets.GITHUB_TOKEN }}
-          WORKFLOW_INDEX: ${{ secrets.WORKFLOW_INDEX }}
-          JOB_INDEX: ${{ secrets.JOB_INDEX }}
-          STEPS_INDEX: ${{ secrets.STEPS_INDEX }}
-        run: |
-          # Run the enhanced metrics upload script
-          python3 .github/workflows/upload_complete_workflow_metrics.py
-=======
         uses: actions/checkout@08eba0b27e820071cde6df949e0beb9ba4906955  # v4.3.0
       - name: Build Container
         id: build-image
@@ -177,5 +109,4 @@
         uses: ./.github/actions/pytest
         with:
           image_tag: ${{ steps.build-image.outputs.image_tag }}
-          pytest_marks: "e2e and trtllm_marker and gpu_1 and not slow"
->>>>>>> ec50db06
+          pytest_marks: "e2e and trtllm_marker and gpu_1 and not slow"